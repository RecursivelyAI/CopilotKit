--- conflicted
+++ resolved
@@ -37,11 +37,8 @@
         messages: List[Message],
         thread_id: Optional[str] = None,
         actions: Optional[List[ActionDict]] = None,
-<<<<<<< HEAD
         **kwargs,
-=======
         meta_events: Optional[List[MetaEvent]] = None,
->>>>>>> 7114d92b
     ):
         """Execute the agent"""
 
