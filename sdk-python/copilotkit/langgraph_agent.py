"""LangGraph agent for CopilotKit"""

import uuid
from typing import Optional, List, Callable, Any, cast, Union, TypedDict
from typing_extensions import NotRequired

from langgraph.graph.graph import CompiledGraph
from langchain.load.dump import dumps as langchain_dumps
from langchain.schema import BaseMessage, SystemMessage
from langchain_core.runnables import RunnableConfig, ensure_config
from langchain_core.messages import AIMessage, ToolMessage

from partialjson.json_parser import JSONParser

from .types import Message
from .langchain import copilotkit_messages_to_langchain
from .action import ActionDict
from .agent import Agent
from .logging import get_logger

logger = get_logger(__name__)

class CopilotKitConfig(TypedDict):
    """CopilotKit config"""
    merge_state: NotRequired[Callable]
    convert_messages: NotRequired[Callable]

def langgraph_default_merge_state( # pylint: disable=unused-argument
        *,
        state: dict,
        messages: List[BaseMessage],
        actions: List[Any],
        agent_name: str
    ):
    """Default merge state for LangGraph"""
    if len(messages) > 0 and isinstance(messages[0], SystemMessage):
        # remove system message
        messages = messages[1:]


    # merge with existing messages
    merged_messages = state.get("messages", [])
    existing_message_ids = {message.id for message in merged_messages}
    existing_tool_call_results = set()

    for message in merged_messages:
        if isinstance(message, ToolMessage):
            existing_tool_call_results.add(message.tool_call_id)

    for message in messages:
        # filter tool calls to activate the agent itself
        if (
            isinstance(message, AIMessage) and
            message.tool_calls and
            message.tool_calls[0]["name"] == agent_name
        ):
            continue

        # filter results from activating the agent
        if (
            isinstance(message, ToolMessage) and
            message.name == agent_name
        ):
            continue

        if message.id not in existing_message_ids:

            # skip duplicate tool call results
            if (isinstance(message, ToolMessage) and
                message.tool_call_id in existing_tool_call_results):
                logger.warning(
                    "Warning: Duplicate tool call result, skipping: %s",
                    message.tool_call_id
                )
                continue

            merged_messages.append(message)
        else:
            # Replace the message with the existing one
            for i, existing_message in enumerate(merged_messages):
                if existing_message.id == message.id:
                    # if the message is an AIMessage, we need to merge
                    # the tool calls and additional kwargs
                    if isinstance(message, AIMessage):
                        if (
                            (merged_messages[i].tool_calls or
                             merged_messages[i].additional_kwargs) and
                            merged_messages[i].content
                        ):
                            message.tool_calls = merged_messages[i].tool_calls
                            message.additional_kwargs = merged_messages[i].additional_kwargs
                    merged_messages[i] = message

    # fix wrong tool call ids
    for i, current_message in enumerate(merged_messages):
        if i == len(merged_messages) - 1:
            break
        next_message = merged_messages[i + 1]
        if (not isinstance(current_message, AIMessage) or
            not isinstance(next_message, ToolMessage)):
            continue

        if current_message.tool_calls and current_message.tool_calls[0]["id"]:
            next_message.tool_call_id = current_message.tool_calls[0]["id"]

    # try to auto-correct and log alignment issues
    corrected_messages = []

    for i, current_message in enumerate(merged_messages):
        next_message = merged_messages[i + 1] if i < len(merged_messages) - 1 else None
        prev_message = merged_messages[i - 1] if i > 0 else None

        if isinstance(current_message, AIMessage) and current_message.tool_calls:
            # ensure the next message is a ToolMessage
            if not next_message:
                # no next message, so we can't auto-correct
                logger.warning(
                    "No next message to auto-correct tool call, skipping: %s",
                    current_message.tool_calls[0]["id"]
                )
                continue

            if ((not isinstance(next_message, ToolMessage)) or
                next_message.tool_call_id != current_message.tool_calls[0]["id"]):
                # next message is not a tool message or the tool call id is incorrect

                # try to find the corresponding tool call result
                tool_message = next((m for m in merged_messages
                                     if isinstance(m, ToolMessage) and 
                                     m.tool_call_id == current_message.tool_calls[0]["id"]), 
                                     None)
                if tool_message:
                    # we found the corresponding tool call result
                    # append the current message and the tool call result
                    logger.warning(
                        "Auto-corrected tool call alignment issue: %s",
                        current_message.tool_calls[0]["id"]
                    )
                    corrected_messages.append(current_message)
                    corrected_messages.append(tool_message)
                    continue
                else:
                    # no corresponding tool call result found for tool call
                    logger.warning(
                        "No corresponding tool call result found for tool call, skipping: %s",
                        current_message.tool_calls[0]["id"]
                    )
                    continue

            # all good, append the current message
            corrected_messages.append(current_message)
            continue

        if isinstance(current_message, ToolMessage):
            # ensure the previous message is an AIMessage
            if not prev_message or not isinstance(prev_message, AIMessage):
                # no previous message, so we can't auto-correct
                logger.warning(
                    "No previous tool call, skipping tool call result: %s",
                    current_message.id
                )
                continue

            if (prev_message.tool_calls and
                prev_message.tool_calls[0]["id"] != current_message.tool_call_id):
                # the tool call id is incorrect
                logger.warning(
                    "Tool call id is incorrect, skipping tool call result: %s",
                    current_message.id
                )
                continue

            # all good, append the current message
            corrected_messages.append(current_message)
            continue

        # append all other messages
        corrected_messages.append(current_message)


    return {
        **state,
        "messages": corrected_messages,
        "copilotkit": {
            "actions": actions
        }
    }

class LangGraphAgent(Agent):
    """LangGraph agent class for CopilotKit"""
    def __init__(
            self,
            *,
            name: str,
            description: Optional[str] = None,
            graph: Optional[CompiledGraph] = None,
            langgraph_config:  Union[Optional[RunnableConfig], dict] = None,
            copilotkit_config: Optional[CopilotKitConfig] = None,

            # deprecated - use langgraph_config instead
            config: Union[Optional[RunnableConfig], dict] = None,
            # deprecated - use graph instead
            agent: Optional[CompiledGraph] = None,
            # deprecated - use copilotkit_config instead
            merge_state: Optional[Callable] = None,

        ):
        if config is not None:
            logger.warning("Warning: config is deprecated, use langgraph_config instead")

        if agent is not None:
            logger.warning("Warning: agent is deprecated, use graph instead")

        if merge_state is None:
            logger.warning("Warning: merge_state is deprecated, use copilotkit_config instead")
        
        if graph is None and agent is None:
            raise ValueError("graph must be provided")

        super().__init__(
            name=name,
            description=description,
        )

        self.merge_state = None

        if copilotkit_config is not None:
            self.merge_state = copilotkit_config.get("merge_state")
        if not self.merge_state and merge_state is not None:
            self.merge_state = merge_state
        if not self.merge_state:
            self.merge_state = langgraph_default_merge_state

        self.convert_messages = (
            copilotkit_config.get("convert_messages")
            if copilotkit_config
            else None
        ) or copilotkit_messages_to_langchain(use_function_call=False)

        self.langgraph_config = langgraph_config or config

        self.graph = cast(CompiledGraph, graph or agent)

    def _emit_state_sync_event(
            self,
            *,
            thread_id: str,
            run_id: str,
            node_name: str,
            state: dict,
            running: bool,
            active: bool
        ):
        state_without_messages = {
            k: v for k, v in state.items() if k != "messages"
        }
        return langchain_dumps({
            "event": "on_copilotkit_state_sync",
            "thread_id": thread_id,
            "run_id": run_id,
            "agent_name": self.name,
            "node_name": node_name,
            "active": active,
            "state": state_without_messages,
            "running": running,
            "role": "assistant"
        })

    def execute( # pylint: disable=too-many-arguments            
        self,
        *,
        state: dict,
        messages: List[Message],
        thread_id: Optional[str] = None,
        node_name: Optional[str] = None,
        actions: Optional[List[ActionDict]] = None,
    ):
        config = ensure_config(cast(Any, self.langgraph_config.copy()) if self.langgraph_config else {}) # pylint: disable=line-too-long
        config["configurable"] = config.get("configurable", {})
        config["configurable"]["thread_id"] = thread_id

        agent_state = self.graph.get_state(config)
        state["messages"] = agent_state.values.get("messages", [])

        langchain_messages = self.convert_messages(messages)
        state = cast(Callable, self.merge_state)(
            state=state,
            messages=langchain_messages,
            actions=actions,
            agent_name=self.name
        )

        mode = "continue" if thread_id and node_name != "__end__" else "start"
        thread_id = thread_id or str(uuid.uuid4())
        config["configurable"]["thread_id"] = thread_id

        if mode == "continue":
            self.graph.update_state(config, state, as_node=node_name)

        return self._stream_events(
            mode=mode,
            config=config,
            state=state,
            node_name=node_name
        )

    async def _stream_events( # pylint: disable=too-many-locals
            self,
            *,
            mode: str,
            config: RunnableConfig,
            state: Any,
            node_name: Optional[str] = None
        ):

        streaming_state_extractor = _StreamingStateExtractor([])
        initial_state = state if mode == "start" else None
        prev_node_name = None
        emit_intermediate_state_until_end = None
        should_exit = False
        manually_emitted_state = None
        thread_id = cast(Any, config)["configurable"]["thread_id"]

        async for event in self.graph.astream_events(initial_state, config, version="v2"):
            current_node_name = event.get("name")
            event_type = event.get("event")
            run_id = event.get("run_id")
            metadata = event.get("metadata", {})

            should_exit = should_exit or (
                event_type == "on_custom_event" and
                event["name"] == "copilotkit_exit"
            )

            emit_intermediate_state = metadata.get("copilotkit:emit-intermediate-state")
            manually_emit_intermediate_state = (
                event_type == "on_custom_event" and
                event["name"] == "copilotkit_manually_emit_intermediate_state"
            )

            # we only want to update the node name under certain conditions
            # since we don't need any internal node names to be sent to the frontend
            if current_node_name in self.graph.nodes.keys():
                node_name = current_node_name

            # we don't have a node name yet, so we can't update the state
            if node_name is None:
                continue

            exiting_node = node_name == current_node_name and event_type == "on_chain_end"

<<<<<<< HEAD
            if manually_emit_intermediate_state:
                state = cast(Any, event["data"])
=======
            if exiting_node:
                manually_emitted_state = None

            if manually_emit_intermediate_state:
                manually_emitted_state = cast(Any, event["data"])
>>>>>>> 9d00076d
                yield self._emit_state_sync_event(
                    thread_id=thread_id,
                    run_id=run_id,
                    node_name=node_name,
<<<<<<< HEAD
                    state=state,
                    running=True,
                    active=True
                ) + "\n"
=======
                    state=manually_emitted_state,
                    running=True,
                    active=True
                ) + "\n"
                continue
>>>>>>> 9d00076d


            if emit_intermediate_state and emit_intermediate_state_until_end is None:
                emit_intermediate_state_until_end = node_name

            if emit_intermediate_state and event_type == "on_chat_model_start":
                # reset the streaming state extractor
                streaming_state_extractor = _StreamingStateExtractor(emit_intermediate_state)

            updated_state = manually_emitted_state or self.graph.get_state(config).values

            if emit_intermediate_state and event_type == "on_chat_model_stream":
                streaming_state_extractor.buffer_tool_calls(event)

            if emit_intermediate_state_until_end is not None:
                updated_state = {
                    **updated_state,
                    **streaming_state_extractor.extract_state()
                }

            if (not emit_intermediate_state and
                current_node_name == emit_intermediate_state_until_end and
                event_type == "on_chain_end"):
                # stop emitting function call state
                emit_intermediate_state_until_end = None

            # we send state sync events when:
            #   a) the state has changed
            #   b) the node has changed
            #   c) the node is ending
            if updated_state != state or prev_node_name != node_name or exiting_node:
                state = updated_state
                prev_node_name = node_name
                yield self._emit_state_sync_event(
                    thread_id=thread_id,
                    run_id=run_id,
                    node_name=node_name,
                    state=state,
                    running=True,
                    active=not exiting_node
                ) + "\n"

            yield langchain_dumps(event) + "\n"

        state = self.graph.get_state(config)
        is_end_node = state.next == ()

        node_name = list(state.metadata["writes"].keys())[0]

        yield self._emit_state_sync_event(
            thread_id=thread_id,
            run_id=run_id,
            node_name=cast(str, node_name) if not is_end_node else "__end__",
            state=state.values,
            running=not should_exit,
            # at this point, the node is ending so we set active to false
            active=False
        ) + "\n"



    def dict_repr(self):
        super_repr = super().dict_repr()
        return {
            **super_repr,
            'type': 'langgraph'
        }

class _StreamingStateExtractor:
    def __init__(self, emit_intermediate_state: List[dict]):
        self.emit_intermediate_state = emit_intermediate_state
        self.tool_call_buffer = {}
        self.current_tool_call = None

        self.previously_parsable_state = {}

    def buffer_tool_calls(self, event: Any):
        """Buffer the tool calls"""
        if len(event["data"]["chunk"].tool_call_chunks) > 0:
            chunk = event["data"]["chunk"].tool_call_chunks[0]
            if chunk["name"] is not None:
                self.current_tool_call = chunk["name"]
                self.tool_call_buffer[self.current_tool_call] = chunk["args"]
            elif self.current_tool_call is not None:
                self.tool_call_buffer[self.current_tool_call] = (
                    self.tool_call_buffer[self.current_tool_call] + chunk["args"]
                )

    def get_emit_state_config(self, current_tool_name):
        """Get the emit state config"""

        for config in self.emit_intermediate_state:
            state_key = config.get("state_key")
            tool = config.get("tool")
            tool_argument = config.get("tool_argument")

            if current_tool_name == tool:
                return (tool_argument, state_key)

        return (None, None)


    def extract_state(self):
        """Extract the streaming state"""
        parser = JSONParser()

        state = {}

        for key, value in self.tool_call_buffer.items():
            argument_name, state_key = self.get_emit_state_config(key)

            if state_key is None:
                continue

            try:
                parsed_value = parser.parse(value)
            except Exception as _exc: # pylint: disable=broad-except
                if key in self.previously_parsable_state:
                    parsed_value = self.previously_parsable_state[key]
                else:
                    continue

            self.previously_parsable_state[key] = parsed_value

            if argument_name is None:
                state[state_key] = parsed_value
            else:
                state[state_key] = parsed_value.get(argument_name)

        return state<|MERGE_RESOLUTION|>--- conflicted
+++ resolved
@@ -349,32 +349,20 @@
 
             exiting_node = node_name == current_node_name and event_type == "on_chain_end"
 
-<<<<<<< HEAD
-            if manually_emit_intermediate_state:
-                state = cast(Any, event["data"])
-=======
             if exiting_node:
                 manually_emitted_state = None
 
             if manually_emit_intermediate_state:
                 manually_emitted_state = cast(Any, event["data"])
->>>>>>> 9d00076d
                 yield self._emit_state_sync_event(
                     thread_id=thread_id,
                     run_id=run_id,
                     node_name=node_name,
-<<<<<<< HEAD
-                    state=state,
-                    running=True,
-                    active=True
-                ) + "\n"
-=======
                     state=manually_emitted_state,
                     running=True,
                     active=True
                 ) + "\n"
                 continue
->>>>>>> 9d00076d
 
 
             if emit_intermediate_state and emit_intermediate_state_until_end is None:
