--- conflicted
+++ resolved
@@ -111,19 +111,11 @@
       memorySize: props.memorySize ?? 2048,
     });
 
-<<<<<<< HEAD
-    const eventRule = new events.Rule(this, 'LambdaWarmUpSchedule', {
-      schedule: events.Schedule.rate(cdk.Duration.minutes(1)),
-    });
-
-    eventRule.addTarget(new targets.LambdaFunction(fn));
-=======
     // const eventRule = new events.Rule(this, 'LambdaWarmUpSchedule', {
     //   schedule: events.Schedule.rate(cdk.Duration.minutes(1)),
     // });
 
     // eventRule.addTarget(new targets.LambdaFunction(fn));
->>>>>>> 9d00076d
 
     // Add Function URL with streaming support
     const fnUrl = fn.addFunctionUrl({
