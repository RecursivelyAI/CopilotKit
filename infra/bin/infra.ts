--- conflicted
+++ resolved
@@ -168,13 +168,10 @@
   project: "coagents-qa-native",
   description: "CoAgents QA Native (UI) - Local Dependencies",
   dependencies: "Local",
-<<<<<<< HEAD
   agentProject: qaNativeAgentWithLocalDeps,
   environmentVariables: {
     LGC_DEPLOYMENT_URL: `https://coagents-qa-native-lgc-b-60a07709d8f651c584bbe3cc8e74ae3c.default.us.langgraph.app`,
   }
-=======
-  agentProject: qaNativeAgentWithLocalDeps
 });
 
 /**
@@ -184,5 +181,4 @@
   app,
   description: "Next OpenAI - Self Hosted",
   variant: "self-hosted",
->>>>>>> e6f80bcf
 });