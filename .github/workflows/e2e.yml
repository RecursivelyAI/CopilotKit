name: End to End Tests

on:
  repository_dispatch:
    types: [trigger-e2e]

jobs:
  e2e_tests:
    runs-on: ubuntu-latest
    permissions:
      checks: write
      contents: read
      pull-requests: write
      statuses: write
    steps:
      - name: Checkout
        uses: actions/checkout@v3
        with:
          ref: ${{ github.event.client_payload.sha }}

<<<<<<< HEAD
      # - name: Download artifact
      #   uses: actions/download-artifact@v4
      #   with:
      #     name: tests-env-file
      #     path: tests/
      #     github-token: ${{ secrets.GITHUB_TOKEN }}
=======
      - name: Download artifact
        uses: actions/download-artifact@v4
        with:
          name: tests-env-file
          path: tests/
          github-token: ${{ secrets.GITHUB_TOKEN }}
>>>>>>> 7313c963

      - name: Create Status Check
        uses: actions/github-script@v6
        with:
          script: |
            await github.rest.checks.create({
              owner: context.repo.owner,
              repo: context.repo.repo,
              name: 'E2E Tests',
              head_sha: '${{ github.event.client_payload.sha }}',
              status: 'in_progress',
              started_at: new Date().toISOString()
            })
<<<<<<< HEAD

      # - name: Run Tests
      #   id: run_tests
      #   run: |
      #     cat tests/.env.test
      #     echo "Running E2E tests..."
      #     # Your actual test commands here

      - name: Wait 1 minute
        run: sleep 60
=======

      - name: Run Tests
        id: run_tests
        run: |
          cat tests/.env.test
          echo "Running E2E tests..."
          # Your actual test commands here
>>>>>>> 7313c963
          
      # - name: Update Status Check
      #   if: always()
      #   uses: actions/github-script@v6
      #   with:
      #     script: |
      #       const conclusion = '${{ steps.run_tests.outcome }}' === 'success' ? 'success' : 'failure';
      #       await github.rest.checks.create({
      #         owner: context.repo.owner,
      #         repo: context.repo.repo,
      #         name: 'E2E Tests',
      #         head_sha: '${{ github.event.client_payload.sha }}',
      #         status: 'completed',
      #         conclusion: conclusion,
      #         completed_at: new Date().toISOString(),
      #         output: {
      #           title: conclusion === 'success' ? 'E2E Tests Passed' : 'E2E Tests Failed',
      #           summary: conclusion === 'success' ? 'All tests passed successfully' : 'Some tests failed'
      #         }
<<<<<<< HEAD
      #       });
      #
=======
      #       });
>>>>>>> 7313c963
<|MERGE_RESOLUTION|>--- conflicted
+++ resolved
@@ -18,21 +18,12 @@
         with:
           ref: ${{ github.event.client_payload.sha }}
 
-<<<<<<< HEAD
       # - name: Download artifact
       #   uses: actions/download-artifact@v4
       #   with:
       #     name: tests-env-file
       #     path: tests/
       #     github-token: ${{ secrets.GITHUB_TOKEN }}
-=======
-      - name: Download artifact
-        uses: actions/download-artifact@v4
-        with:
-          name: tests-env-file
-          path: tests/
-          github-token: ${{ secrets.GITHUB_TOKEN }}
->>>>>>> 7313c963
 
       - name: Create Status Check
         uses: actions/github-script@v6
@@ -46,7 +37,6 @@
               status: 'in_progress',
               started_at: new Date().toISOString()
             })
-<<<<<<< HEAD
 
       # - name: Run Tests
       #   id: run_tests
@@ -57,15 +47,6 @@
 
       - name: Wait 1 minute
         run: sleep 60
-=======
-
-      - name: Run Tests
-        id: run_tests
-        run: |
-          cat tests/.env.test
-          echo "Running E2E tests..."
-          # Your actual test commands here
->>>>>>> 7313c963
           
       # - name: Update Status Check
       #   if: always()
@@ -85,9 +66,5 @@
       #           title: conclusion === 'success' ? 'E2E Tests Passed' : 'E2E Tests Failed',
       #           summary: conclusion === 'success' ? 'All tests passed successfully' : 'Some tests failed'
       #         }
-<<<<<<< HEAD
       #       });
-      #
-=======
-      #       });
->>>>>>> 7313c963
+      #