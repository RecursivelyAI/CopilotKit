--- conflicted
+++ resolved
@@ -29,9 +29,6 @@
 
 [tool.poetry.dependencies]
 python = "^3.12"
-<<<<<<< HEAD
-copilotkit = "0.1.22"
-=======
 copilotkit = "0.1.27"
 langgraph = "^0.2.39"
 langchain-core = "^0.3.12"
@@ -41,17 +38,11 @@
 langchain-google-genai = "2.0.0"
 langchain = "0.3.4"
 openai = "^1.52.1"
->>>>>>> 9d29b072
 tavily-python = "^0.5.0"
 python-dotenv = "^1.0.1"
 uvicorn = "^0.31.0"
 requests = "^2.32.3"
 html2text = "^2024.2.26"
 
-<<<<<<< HEAD
-
-
-=======
->>>>>>> 9d29b072
 [tool.poetry.scripts]
 demo = "research_canvas.demo:main"