import {
  CopilotRuntime,
  OpenAIAdapter,
  copilotRuntimeNextJSAppRouterEndpoint,
  langGraphCloudEndpoint, copilotKitEndpoint,
} from "@copilotkit/runtime";
import OpenAI from "openai";
import { NextRequest } from "next/server";

const openai = new OpenAI({ apiKey: process.env.OPENAI_API_KEY });
const llmAdapter = new OpenAIAdapter({ openai } as any);
<<<<<<< HEAD

const runtime = new CopilotRuntime({
  remoteEndpoints: [
    {
      url: process.env.REMOTE_ACTION_URL || "http://localhost:8000/copilotkit",
    },
  ],
});
=======
const langsmithApiKey = process.env.LANGSMITH_API_KEY as string
>>>>>>> 312a2bcf

export const POST = async (req: NextRequest) => {
  const searchParams = req.nextUrl.searchParams
  const deploymentUrl = searchParams.get('lgcDeploymentUrl')

  const remoteEndpoint = deploymentUrl ? langGraphCloudEndpoint({
    deploymentUrl,
    langsmithApiKey,
    agents: [
      {
        name: "research_agent",
        description: "Research agent",
      },
      {
        name: "research_agent_google_genai",
        description: "Research agent",
        assistantId: "9dc0ca3b-1aa6-547d-93f0-e21597d2011c",
      },
    ],
  }) : copilotKitEndpoint({
    url: process.env.REMOTE_ACTION_URL || "http://localhost:8000/copilotkit",
  })

  const runtime = new CopilotRuntime({
    remoteEndpoints: [remoteEndpoint],
  });

  const { handleRequest } = copilotRuntimeNextJSAppRouterEndpoint({
    runtime,
    serviceAdapter: llmAdapter,
    endpoint: "/api/copilotkit",
  });

  return handleRequest(req);
};<|MERGE_RESOLUTION|>--- conflicted
+++ resolved
@@ -9,18 +9,7 @@
 
 const openai = new OpenAI({ apiKey: process.env.OPENAI_API_KEY });
 const llmAdapter = new OpenAIAdapter({ openai } as any);
-<<<<<<< HEAD
-
-const runtime = new CopilotRuntime({
-  remoteEndpoints: [
-    {
-      url: process.env.REMOTE_ACTION_URL || "http://localhost:8000/copilotkit",
-    },
-  ],
-});
-=======
 const langsmithApiKey = process.env.LANGSMITH_API_KEY as string
->>>>>>> 312a2bcf
 
 export const POST = async (req: NextRequest) => {
   const searchParams = req.nextUrl.searchParams
