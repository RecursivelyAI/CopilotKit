--- conflicted
+++ resolved
@@ -16,11 +16,7 @@
   "langchain",
   "openai",
   "langchain-community",
-<<<<<<< HEAD
-  "copilotkit==0.1.28a3",
-=======
   "copilotkit==0.1.28a5",
->>>>>>> 9d00076d
 ]
 
 [build-system]
@@ -36,11 +32,7 @@
 langchain = "^0.3.1"
 openai = "^1.51.0"
 langchain-community = "^0.3.1"
-<<<<<<< HEAD
-copilotkit = "0.1.28a3"
-=======
 copilotkit = "0.1.28a5"
->>>>>>> 9d00076d
 uvicorn = "^0.31.0"
 python-dotenv = "^1.0.1"
 langchain-google-genai = "^2.0.4"
