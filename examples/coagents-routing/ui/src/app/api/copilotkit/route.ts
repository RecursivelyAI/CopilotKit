import { NextRequest } from "next/server";
import {
  CopilotRuntime,
  OpenAIAdapter,
  copilotRuntimeNextJSAppRouterEndpoint,
  langGraphCloudEndpoint,
  copilotKitEndpoint,
} from "@copilotkit/runtime";
import OpenAI from "openai";

const openai = new OpenAI();
const serviceAdapter = new OpenAIAdapter({ openai } as any);
const langsmithApiKey = process.env.LANGSMITH_API_KEY as string;

export const POST = async (req: NextRequest) => {
  const searchParams = req.nextUrl.searchParams;
  const deploymentUrl = searchParams.get("lgcDeploymentUrl");

<<<<<<< HEAD
  console.log("deploymentUrl", deploymentUrl);

  const remoteEndpoint = deploymentUrl
    ? langGraphCloudEndpoint({
        deploymentUrl,
        langsmithApiKey,
        agents: [
          {
            name: "joke_agent",
            description: "Make a joke.",
          },
          {
            name: "email_agent",
            description: "Write an email.",
          },
          {
            name: "pirate_agent",
            description: "Speak like a pirate.",
          },
        ],
      })
    : copilotKitEndpoint({
        url:
          process.env.REMOTE_ACTION_URL || "http://localhost:8000/copilotkit",
      });
=======
  const remoteEndpoint = deploymentUrl ? langGraphCloudEndpoint({
    deploymentUrl,
    langsmithApiKey,
    agents: [
      {
        name: "joke_agent",
        description: "Make a joke.",
      },
      {
        name: "email_agent",
        description: "Write an email.",
      },
      {
        name: "pirate_agent",
        description: "Speak like a pirate.",
      },
    ],
  }) : copilotKitEndpoint({
    url: process.env.REMOTE_ACTION_URL || "http://localhost:8000/copilotkit",
  })
>>>>>>> c42fb5cd

  const runtime = new CopilotRuntime({
    remoteEndpoints: [remoteEndpoint],
    actions: [
      {
        name: "greetUser",
        description: "Greet the user",
        parameters: [
          {
            name: "name",
            type: "string",
            description: "The name of the user to greet",
          },
        ],
        handler: async ({ name }) => {
          console.log("greetUser", name);
          return "I greeted the user. YOU MUST tell the user to check the console to see the message.";
        },
      },
      {
        name: "sayGoodbye",
        description: "Say goodbye to the user",
        parameters: [
          {
            name: "name",
            type: "string",
            description: "The name of the user to say goodbye to",
          },
        ],
        handler: async ({ name }) => {
          console.log("goodbye", name);
          return "I said goodbye to the user. YOU MUST tell the user to check the console to see the message.";
        },
      },
    ],
  });

  const { handleRequest } = copilotRuntimeNextJSAppRouterEndpoint({
    runtime,
    serviceAdapter,
    endpoint: "/api/copilotkit",
  });

  return handleRequest(req);
};<|MERGE_RESOLUTION|>--- conflicted
+++ resolved
@@ -15,9 +15,6 @@
 export const POST = async (req: NextRequest) => {
   const searchParams = req.nextUrl.searchParams;
   const deploymentUrl = searchParams.get("lgcDeploymentUrl");
-
-<<<<<<< HEAD
-  console.log("deploymentUrl", deploymentUrl);
 
   const remoteEndpoint = deploymentUrl
     ? langGraphCloudEndpoint({
@@ -42,28 +39,6 @@
         url:
           process.env.REMOTE_ACTION_URL || "http://localhost:8000/copilotkit",
       });
-=======
-  const remoteEndpoint = deploymentUrl ? langGraphCloudEndpoint({
-    deploymentUrl,
-    langsmithApiKey,
-    agents: [
-      {
-        name: "joke_agent",
-        description: "Make a joke.",
-      },
-      {
-        name: "email_agent",
-        description: "Write an email.",
-      },
-      {
-        name: "pirate_agent",
-        description: "Speak like a pirate.",
-      },
-    ],
-  }) : copilotKitEndpoint({
-    url: process.env.REMOTE_ACTION_URL || "http://localhost:8000/copilotkit",
-  })
->>>>>>> c42fb5cd
 
   const runtime = new CopilotRuntime({
     remoteEndpoints: [remoteEndpoint],
