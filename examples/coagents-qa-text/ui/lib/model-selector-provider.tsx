"use client";

import React from "react";
import { createContext, useContext, useState, ReactNode } from "react";

type ModelSelectorContextType = {
  model: string;
  setModel: (model: string) => void;
  hidden: boolean;
<<<<<<< HEAD
  useLgc: boolean;
=======
  lgcDeploymentUrl?: string | null;
>>>>>>> 312a2bcf
  setHidden: (hidden: boolean) => void;
};

const ModelSelectorContext = createContext<
  ModelSelectorContextType | undefined
>(undefined);

export const ModelSelectorProvider = ({
  children,
}: {
  children: ReactNode;
}) => {
  const model =
    globalThis.window === undefined
      ? "openai"
      : new URL(window.location.href).searchParams.get("coAgentsModel") ??
        "openai";
  const [hidden, setHidden] = useState<boolean>(false);

  const setModel = (model: string) => {
    const url = new URL(window.location.href);
    url.searchParams.set("coAgentsModel", model);
    window.location.href = url.toString();
  };

<<<<<<< HEAD
  const useLgc = globalThis.window === undefined
      ? false
      : !!(new URL(window.location.href).searchParams.get("lgc"))
=======
  const lgcDeploymentUrl = globalThis.window === undefined
      ? null
      : new URL(window.location.href).searchParams.get("lgcDeploymentUrl")
>>>>>>> 312a2bcf

  return (
    <ModelSelectorContext.Provider
      value={{
        model,
        hidden,
<<<<<<< HEAD
        useLgc,
=======
        lgcDeploymentUrl,
>>>>>>> 312a2bcf
        setModel,
        setHidden,
      }}
    >
      {children}
    </ModelSelectorContext.Provider>
  );
};

export const useModelSelectorContext = () => {
  const context = useContext(ModelSelectorContext);
  if (context === undefined) {
    throw new Error(
      "useModelSelectorContext must be used within a ModelSelectorProvider"
    );
  }
  return context;
};<|MERGE_RESOLUTION|>--- conflicted
+++ resolved
@@ -7,11 +7,7 @@
   model: string;
   setModel: (model: string) => void;
   hidden: boolean;
-<<<<<<< HEAD
-  useLgc: boolean;
-=======
   lgcDeploymentUrl?: string | null;
->>>>>>> 312a2bcf
   setHidden: (hidden: boolean) => void;
 };
 
@@ -37,26 +33,16 @@
     window.location.href = url.toString();
   };
 
-<<<<<<< HEAD
-  const useLgc = globalThis.window === undefined
-      ? false
-      : !!(new URL(window.location.href).searchParams.get("lgc"))
-=======
   const lgcDeploymentUrl = globalThis.window === undefined
       ? null
       : new URL(window.location.href).searchParams.get("lgcDeploymentUrl")
->>>>>>> 312a2bcf
 
   return (
     <ModelSelectorContext.Provider
       value={{
         model,
         hidden,
-<<<<<<< HEAD
-        useLgc,
-=======
         lgcDeploymentUrl,
->>>>>>> 312a2bcf
         setModel,
         setHidden,
       }}
