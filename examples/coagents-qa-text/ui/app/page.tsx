"use client";

import { CopilotKit } from "@copilotkit/react-core";
import { Greeter } from "./Greeter";
import "@copilotkit/react-ui/styles.css";
import { ModelSelectorProvider, useModelSelectorContext } from "@/lib/model-selector-provider";
import { ModelSelector } from "@/components/ModelSelector";

export default function ModelSelectorWrapper() {
    return (
        <main className="flex flex-col items-center justify-between">
            <ModelSelectorProvider>
                <Home/>
                <ModelSelector/>
            </ModelSelectorProvider>
        </main>
    );
}

function Home() {
<<<<<<< HEAD
    const { useLgc } = useModelSelectorContext();

    return (
        <CopilotKit runtimeUrl={useLgc ? "/api/copilotkit-lgc" : "/api/copilotkit"}>
=======
    const { lgcDeploymentUrl } = useModelSelectorContext();

    return (
        <CopilotKit runtimeUrl={`/api/copilotkit?lgcDeploymentUrl=${lgcDeploymentUrl ?? ''}`}>
>>>>>>> 312a2bcf
            <Greeter/>
        </CopilotKit>
    );
}<|MERGE_RESOLUTION|>--- conflicted
+++ resolved
@@ -18,17 +18,10 @@
 }
 
 function Home() {
-<<<<<<< HEAD
-    const { useLgc } = useModelSelectorContext();
-
-    return (
-        <CopilotKit runtimeUrl={useLgc ? "/api/copilotkit-lgc" : "/api/copilotkit"}>
-=======
     const { lgcDeploymentUrl } = useModelSelectorContext();
 
     return (
         <CopilotKit runtimeUrl={`/api/copilotkit?lgcDeploymentUrl=${lgcDeploymentUrl ?? ''}`}>
->>>>>>> 312a2bcf
             <Greeter/>
         </CopilotKit>
     );
