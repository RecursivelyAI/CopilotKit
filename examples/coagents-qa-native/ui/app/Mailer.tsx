--- conflicted
+++ resolved
@@ -25,10 +25,7 @@
 
   useCopilotAction({
     name: "EmailTool",
-<<<<<<< HEAD
-=======
     available: "remote",
->>>>>>> c58444fb
     parameters: [
       {
         name: "the_email",
