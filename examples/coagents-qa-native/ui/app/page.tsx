"use client";

import { CopilotKit } from "@copilotkit/react-core";
import { Mailer } from "./Mailer";
import "@copilotkit/react-ui/styles.css";
import { ModelSelectorProvider, useModelSelectorContext } from "@/lib/model-selector-provider";
import { ModelSelector } from "@/components/ModelSelector";

export default function ModelSelectorWrapper() {
    return (
        <main className="flex flex-col items-center justify-between">
            <ModelSelectorProvider>
                <Home/>
                <ModelSelector/>
            </ModelSelectorProvider>
        </main>
    );
}

function Home() {
<<<<<<< HEAD
  const { useLgc } = useModelSelectorContext();

  return (
      <CopilotKit runtimeUrl={useLgc ? "/api/copilotkit-lgc" : "/api/copilotkit"} agent="email_agent">
=======
  const { lgcDeploymentUrl } = useModelSelectorContext();

  return (
      <CopilotKit runtimeUrl={`/api/copilotkit?lgcDeploymentUrl=${lgcDeploymentUrl ?? ''}`} agent="email_agent">
>>>>>>> 312a2bcf
          <Mailer />
      </CopilotKit>
  );
}<|MERGE_RESOLUTION|>--- conflicted
+++ resolved
@@ -18,17 +18,10 @@
 }
 
 function Home() {
-<<<<<<< HEAD
-  const { useLgc } = useModelSelectorContext();
-
-  return (
-      <CopilotKit runtimeUrl={useLgc ? "/api/copilotkit-lgc" : "/api/copilotkit"} agent="email_agent">
-=======
   const { lgcDeploymentUrl } = useModelSelectorContext();
 
   return (
       <CopilotKit runtimeUrl={`/api/copilotkit?lgcDeploymentUrl=${lgcDeploymentUrl ?? ''}`} agent="email_agent">
->>>>>>> 312a2bcf
           <Mailer />
       </CopilotKit>
   );
