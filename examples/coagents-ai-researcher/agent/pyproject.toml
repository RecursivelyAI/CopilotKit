--- conflicted
+++ resolved
@@ -17,11 +17,7 @@
   "openai",
   "langchain-community",
   "tavily-python",
-<<<<<<< HEAD
-  "copilotkit==0.1.28a3",
-=======
   "copilotkit==0.1.28a5",
->>>>>>> 9d00076d
   "python-dotenv",
   "uvicorn",
 ]
