{
  "name": "@copilotkit/shared",
  "private": false,
  "homepage": "https://github.com/CopilotKit/CopilotKit",
  "repository": {
    "type": "git",
    "url": "https://github.com/CopilotKit/CopilotKit.git"
  },
  "publishConfig": {
    "access": "public"
  },
<<<<<<< HEAD
  "version": "1.4.0-pre-1-4-0.0",
=======
  "version": "1.3.16-mme-lgc-langgraph-package.9",
>>>>>>> 312a2bcf
  "sideEffects": false,
  "main": "./dist/index.js",
  "module": "./dist/index.mjs",
  "exports": {
    ".": {
      "import": "./dist/index.mjs",
      "require": "./dist/index.js",
      "types": "./dist/index.d.ts"
    }
  },
  "types": "./dist/index.d.ts",
  "license": "MIT",
  "scripts": {
    "build": "tsup --clean",
    "dev": "tsup --watch --no-splitting",
    "test": "jest --passWithNoTests",
    "check-types": "tsc --noEmit",
    "clean": "rm -rf .turbo && rm -rf node_modules && rm -rf dist && rm -rf .next",
    "link:global": "pnpm link --global",
    "unlink:global": "pnpm unlink --global"
  },
  "devDependencies": {
    "@types/jest": "^29.5.4",
    "@types/uuid": "^10.0.0",
    "eslint": "^8.56.0",
    "eslint-config-custom": "workspace:*",
    "jest": "^29.6.4",
    "ts-jest": "^29.1.1",
    "tsconfig": "workspace:*",
    "tsup": "^6.7.0",
    "typescript": "^5.2.3"
  },
  "dependencies": {
    "@segment/analytics-node": "^2.1.2",
    "chalk": "4.1.2",
    "uuid": "^10.0.0"
  },
  "keywords": [
    "copilotkit",
    "copilot",
    "react",
    "nextjs",
    "nodejs",
    "ai",
    "assistant",
    "javascript",
    "automation",
    "textarea"
  ]
}<|MERGE_RESOLUTION|>--- conflicted
+++ resolved
@@ -9,11 +9,7 @@
   "publishConfig": {
     "access": "public"
   },
-<<<<<<< HEAD
-  "version": "1.4.0-pre-1-4-0.0",
-=======
   "version": "1.3.16-mme-lgc-langgraph-package.9",
->>>>>>> 312a2bcf
   "sideEffects": false,
   "main": "./dist/index.js",
   "module": "./dist/index.mjs",
