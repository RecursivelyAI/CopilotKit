# @copilotkit/shared

<<<<<<< HEAD
## 0.9.0-mme-cloud.4

### Minor Changes

- Include reason in guardrails response

## 0.9.0-mme-cloud.3

### Minor Changes

- Retrieve public API key

## 0.9.0-mme-cloud.2

### Minor Changes

- streamline cloud configuration

## 0.9.0-mme-cloud.1

### Minor Changes

- Unify api key handling

## 0.9.0-mme-cloud.0

### Minor Changes

- Support input guardrails (cloud)
=======
## 0.9.0-function-calling-fixes.2

### Minor Changes

- fix backend function calling return values

## 0.9.0-function-calling-fixes.1

### Minor Changes

- gpt-4-turbo-april-2024 function calling fixes

## 0.9.0-alpha.0

### Minor Changes

- gpt-4-turbo-april-2024
>>>>>>> 19f9eb61

## 0.8.0

### Minor Changes

- 1f06d29: declare esm/cjs/types in export
- fix esm error
- 5a0b2cf: Inline codeblock style to avoid ESM error
- e12b921: ESM by default

## 0.8.0-mme-esm-error.2

### Minor Changes

- Inline codeblock style to avoid ESM error

## 0.8.0-mme-esm-error.1

### Minor Changes

- declare esm/cjs/types in export

## 0.8.0-mme-esm-error.0

### Minor Changes

- ESM by default

## 0.7.0

### Minor Changes

- 899aa6e: Backend improvements for running on GCP
- Improve streamHttpServerResponse for express and firebase apps

## 0.7.0-mme-firebase-fixes.0

### Minor Changes

- Backend improvements for running on GCP

## 0.6.0

### Minor Changes

- Improve Next.js support and action rendering

## 0.5.0

### Minor Changes

- c4010e7: Pre Release
- be00d61: Alpha
- ec8481c: Alpha
- 3fbee5d: OpenAIAdapter-getter
- e09dc44: Test backward compatibility of AnnotatedFunction on the backend
- 3f5ad60: OpenAIAdapter: make openai instance gettable
- 0dd6180: QA
- 225812d: QA new action type
- New actions: custom chat components, and typed arguments

## 0.5.0-mme-deprecate-annotated-function.4

### Minor Changes

- Test backward compatibility of AnnotatedFunction on the backend

## 0.5.0-mme-pre-release.3

### Minor Changes

- Pre Release
- 3fbee5d: OpenAIAdapter-getter
- 3f5ad60: OpenAIAdapter: make openai instance gettable

## 0.5.0-mme-function-call-labels.2

### Minor Changes

- be00d61: Alpha
- QA

## 0.5.0-mme-experimental-actions.1

### Minor Changes

- Alpha

## 0.5.0-mme-experimental-actions.0

### Minor Changes

- QA new action type

## 0.4.1

### Patch Changes

- 5ec8ad4: fix- bring back removeBackendOnlyProps
- 5a154d0: fix: bring back removeBackendOnlyProps
- fix: bring back removeBackendOnlyProps

## 0.4.1-atai-0223-fix-backendOnlyProps.1

### Patch Changes

- fix- bring back removeBackendOnlyProps

## 0.4.1-atai-0223-fix-backendOnlyProps.0

### Patch Changes

- fix: bring back removeBackendOnlyProps

## 0.4.0

### Minor Changes

- CopilotTask, function return values, LangChain support, LangServe support
- 401e474: Test the tools API
- 2f3296e: Test automation

## 0.4.0-beta-automation.1

### Minor Changes

- Test automation

## 0.4.0-tools.0

### Minor Changes

- Test the tools API

## 0.3.0

### Minor Changes

- node CopilotBackend support
- 58a8524: clean node example impl
- a34a226: node-native backend support

## 0.3.0-alpha.1

### Minor Changes

- clean node example impl

## 0.3.0-alpha.0

### Minor Changes

- node-native backend support

## 0.2.0

### Minor Changes

- eba87c7: .4
- 61168c7: no treeshake
- fb32fe3: .2
- eba87c7: .3
- new chatbot ui, new component names, new build system, new docs
- 61168c7: no treeshake take 2
- 61168c7: remove treeshake in build
- fb32fe3: build naming refactor
- eba87c7: .5
- 61168c7: cache clean
- fb32fe3: .3

## 0.2.0-alpha.8

### Minor Changes

- cache clean

## 0.2.0-alpha.7

### Minor Changes

- no treeshake

## 0.2.0-alpha.6

### Minor Changes

- no treeshake take 2

## 0.2.0-alpha.5

### Minor Changes

- remove treeshake in build

## 0.2.0-alpha.4

### Minor Changes

- .5

## 0.2.0-alpha.3

### Minor Changes

- .4

## 0.2.0-alpha.2

### Minor Changes

- .3

## 0.2.0-alpha.1

### Minor Changes

- .2
- .3

## 0.2.0-alpha.0

### Minor Changes

- build naming refactor

## 0.1.1

### Patch Changes

- stop generating button working
- aa6bc5a: fix stop generate
- cf0bde6: change order of operations on stop cleanup

## 0.1.1-alpha.1

### Patch Changes

- change order of operations on stop cleanup

## 0.1.1-alpha.0

### Patch Changes

- fix stop generate

## 0.1.0

### Minor Changes

- 8a5cecd: only forward functions if non-empty
- 87f1fa0: rebase
- 15d4afc: debugging
- c40a0d1: Filter out empty function descriptions
- prep for chat protocol v2
- bbd152e: backend sdks prep
- 8517bb1: trying again
- 478840a: carry function propagation fix to chat v2

## 0.1.0-alpha.6

### Minor Changes

- rebase

## 0.1.0-alpha.5

### Minor Changes

- carry function propagation fix to chat v2

## 0.1.0-alpha.4

### Minor Changes

- only forward functions if non-empty

## 0.1.0-alpha.3

### Minor Changes

- debugging

## 0.1.0-alpha.2

### Minor Changes

- trying again

## 0.1.0-alpha.1

### Minor Changes

- Filter out empty function descriptions

## 0.1.0-alpha.0

### Minor Changes

- backend sdks prep<|MERGE_RESOLUTION|>--- conflicted
+++ resolved
@@ -1,36 +1,5 @@
 # @copilotkit/shared
 
-<<<<<<< HEAD
-## 0.9.0-mme-cloud.4
-
-### Minor Changes
-
-- Include reason in guardrails response
-
-## 0.9.0-mme-cloud.3
-
-### Minor Changes
-
-- Retrieve public API key
-
-## 0.9.0-mme-cloud.2
-
-### Minor Changes
-
-- streamline cloud configuration
-
-## 0.9.0-mme-cloud.1
-
-### Minor Changes
-
-- Unify api key handling
-
-## 0.9.0-mme-cloud.0
-
-### Minor Changes
-
-- Support input guardrails (cloud)
-=======
 ## 0.9.0-function-calling-fixes.2
 
 ### Minor Changes
@@ -48,7 +17,6 @@
 ### Minor Changes
 
 - gpt-4-turbo-april-2024
->>>>>>> 19f9eb61
 
 ## 0.8.0
 
