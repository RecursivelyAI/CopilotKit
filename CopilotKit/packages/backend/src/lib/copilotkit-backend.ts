import {
  Action,
  Parameter,
} from "@copilotkit/shared";
import { CopilotBackendImplementation } from "./copilotkit-backend-implementation";
import { RemoteChain } from "../types";

interface CopilotBackendConstructorParams<T extends Parameter[]| [] = []> {
  actions?: Action<T>[];
  langserve?: RemoteChain[];
  debug?: boolean;
}

<<<<<<< HEAD
interface CopilotBackendResult {
  stream: ReadableStream;
  headers?: Record<string, string>;
}

export class CopilotBackend {
  private functions: AnnotatedFunction<any[]>[] = [];
  private langserve: Promise<AnnotatedFunction<any[]>>[] = [];
  private debug: boolean = false;

  constructor(params?: CopilotBackendConstructorParams) {
    for (const action of params?.actions || []) {
      this.functions.push(action);
    }
    for (const chain of params?.langserve || []) {
      this.langserve.push(remoteChainToAnnotatedFunction(chain));
    }
    this.debug = params?.debug || false;
  }

  addFunction(func: AnnotatedFunction<any[]>): void {
    this.removeFunction(func.name);
    this.functions.push(func);
  }

  removeFunction(funcName: string): void {
    this.functions = this.functions.filter((f) => f.name !== funcName);
  }

  removeBackendOnlyProps(forwardedProps: any): void {
    // Get keys backendOnlyPropsKeys in order to remove them from the forwardedProps
    const backendOnlyPropsKeys = forwardedProps[EXCLUDE_FROM_FORWARD_PROPS_KEYS];
    if (Array.isArray(backendOnlyPropsKeys)) {
      backendOnlyPropsKeys.forEach((key) => {
        const success = Reflect.deleteProperty(forwardedProps, key);
        if (!success) {
          console.error(`Failed to delete property ${key}`);
        }
      });
      // After deleting individual backend-only properties, delete the EXCLUDE_FROM_FORWARD_PROPS_KEYS property itself from forwardedProps
      const success = Reflect.deleteProperty(forwardedProps, EXCLUDE_FROM_FORWARD_PROPS_KEYS);
      if (!success) {
        console.error(`Failed to delete EXCLUDE_FROM_FORWARD_PROPS_KEYS`);
      }
    } else if (backendOnlyPropsKeys) {
      console.error("backendOnlyPropsKeys is not an array");
    }
  }

  private async getResponse(
    forwardedProps: any,
    serviceAdapter: CopilotKitServiceAdapter,
  ): Promise<CopilotBackendResult> {
    this.removeBackendOnlyProps(forwardedProps);
    const langserveFunctions: AnnotatedFunction<any[]>[] = [];

    for (const chainPromise of this.langserve) {
      try {
        const chain = await chainPromise;
        langserveFunctions.push(chain);
      } catch (error) {
        console.error("Error loading langserve chain:", error);
      }
    }

    // merge server side functions with langserve functions
    let mergedTools = mergeServerSideTools(
      this.functions.map(annotatedFunctionToChatCompletionFunction),
      langserveFunctions.map(annotatedFunctionToChatCompletionFunction),
    );

    // merge with client side functions
    mergedTools = mergeServerSideTools(mergedTools, forwardedProps.tools);

    try {
      const result = await serviceAdapter.getResponse({
        ...forwardedProps,
        tools: mergedTools,
      });
      const stream = copilotkitStreamInterceptor(
        result.stream,
        [...this.functions, ...langserveFunctions],
        this.debug,
      );
      return { stream, headers: result.headers };
    } catch (error) {
      console.error("Error getting response:", error);
      throw error;
    }
  }

  async response(req: Request, serviceAdapter: CopilotKitServiceAdapter): Promise<Response> {
    try {
      const result = await this.getResponse(await req.json(), serviceAdapter);
      return new Response(result.stream, { headers: result.headers });
    } catch (error: any) {
      return new Response("", { status: 500, statusText: error.message });
    }
  }

  async streamHttpServerResponse(
    req: http.IncomingMessage,
    res: http.ServerResponse,
    serviceAdapter: CopilotKitServiceAdapter,
  ) {
    const bodyParser = new Promise<any>((resolve, reject) => {
      let body = "";
      req.on("data", (chunk) => (body += chunk.toString()));
      req.on("end", () => {
        try {
          resolve(JSON.parse(body));
        } catch (error) {
          reject(error);
        }
      });
    });
    const forwardedProps = await bodyParser;
    const result = await this.getResponse(forwardedProps, serviceAdapter);
    const reader = result.stream.getReader();
    if (result.headers) {
      res.writeHead(200, result.headers);
    }

    while (true) {
      const { done, value } = await reader.read();
      if (done) {
        res.end();
        break;
      } else {
        res.write(new TextDecoder().decode(value));
      }
    }
  }
}

export function mergeServerSideTools(
  serverTools: ToolDefinition[],
  clientTools?: ToolDefinition[],
) {
  let allTools: ToolDefinition[] = serverTools.slice();
  const serverToolsNames = serverTools.map((tool) => tool.function.name);
  if (clientTools) {
    allTools = allTools.concat(
      // filter out any client functions that are already defined on the server
      clientTools.filter((tool: ToolDefinition) => !serverToolsNames.includes(tool.function.name)),
    );
=======
export class CopilotBackend<const T extends Parameter[]| [] = []> extends CopilotBackendImplementation {
  constructor(params?: CopilotBackendConstructorParams<T>) {
    super(params);
  }

  // Prettier chokes on the `const` in the function signature
  // To have the main implementation checked by prettier, we split 
  // this into a separate file
  // prettier-ignore
  addAction<const T extends Parameter[] | [] = []>(action: Action<T>): void {
    super.addAction(action);
>>>>>>> aa3bbe91
  }
}<|MERGE_RESOLUTION|>--- conflicted
+++ resolved
@@ -11,154 +11,7 @@
   debug?: boolean;
 }
 
-<<<<<<< HEAD
-interface CopilotBackendResult {
-  stream: ReadableStream;
-  headers?: Record<string, string>;
-}
 
-export class CopilotBackend {
-  private functions: AnnotatedFunction<any[]>[] = [];
-  private langserve: Promise<AnnotatedFunction<any[]>>[] = [];
-  private debug: boolean = false;
-
-  constructor(params?: CopilotBackendConstructorParams) {
-    for (const action of params?.actions || []) {
-      this.functions.push(action);
-    }
-    for (const chain of params?.langserve || []) {
-      this.langserve.push(remoteChainToAnnotatedFunction(chain));
-    }
-    this.debug = params?.debug || false;
-  }
-
-  addFunction(func: AnnotatedFunction<any[]>): void {
-    this.removeFunction(func.name);
-    this.functions.push(func);
-  }
-
-  removeFunction(funcName: string): void {
-    this.functions = this.functions.filter((f) => f.name !== funcName);
-  }
-
-  removeBackendOnlyProps(forwardedProps: any): void {
-    // Get keys backendOnlyPropsKeys in order to remove them from the forwardedProps
-    const backendOnlyPropsKeys = forwardedProps[EXCLUDE_FROM_FORWARD_PROPS_KEYS];
-    if (Array.isArray(backendOnlyPropsKeys)) {
-      backendOnlyPropsKeys.forEach((key) => {
-        const success = Reflect.deleteProperty(forwardedProps, key);
-        if (!success) {
-          console.error(`Failed to delete property ${key}`);
-        }
-      });
-      // After deleting individual backend-only properties, delete the EXCLUDE_FROM_FORWARD_PROPS_KEYS property itself from forwardedProps
-      const success = Reflect.deleteProperty(forwardedProps, EXCLUDE_FROM_FORWARD_PROPS_KEYS);
-      if (!success) {
-        console.error(`Failed to delete EXCLUDE_FROM_FORWARD_PROPS_KEYS`);
-      }
-    } else if (backendOnlyPropsKeys) {
-      console.error("backendOnlyPropsKeys is not an array");
-    }
-  }
-
-  private async getResponse(
-    forwardedProps: any,
-    serviceAdapter: CopilotKitServiceAdapter,
-  ): Promise<CopilotBackendResult> {
-    this.removeBackendOnlyProps(forwardedProps);
-    const langserveFunctions: AnnotatedFunction<any[]>[] = [];
-
-    for (const chainPromise of this.langserve) {
-      try {
-        const chain = await chainPromise;
-        langserveFunctions.push(chain);
-      } catch (error) {
-        console.error("Error loading langserve chain:", error);
-      }
-    }
-
-    // merge server side functions with langserve functions
-    let mergedTools = mergeServerSideTools(
-      this.functions.map(annotatedFunctionToChatCompletionFunction),
-      langserveFunctions.map(annotatedFunctionToChatCompletionFunction),
-    );
-
-    // merge with client side functions
-    mergedTools = mergeServerSideTools(mergedTools, forwardedProps.tools);
-
-    try {
-      const result = await serviceAdapter.getResponse({
-        ...forwardedProps,
-        tools: mergedTools,
-      });
-      const stream = copilotkitStreamInterceptor(
-        result.stream,
-        [...this.functions, ...langserveFunctions],
-        this.debug,
-      );
-      return { stream, headers: result.headers };
-    } catch (error) {
-      console.error("Error getting response:", error);
-      throw error;
-    }
-  }
-
-  async response(req: Request, serviceAdapter: CopilotKitServiceAdapter): Promise<Response> {
-    try {
-      const result = await this.getResponse(await req.json(), serviceAdapter);
-      return new Response(result.stream, { headers: result.headers });
-    } catch (error: any) {
-      return new Response("", { status: 500, statusText: error.message });
-    }
-  }
-
-  async streamHttpServerResponse(
-    req: http.IncomingMessage,
-    res: http.ServerResponse,
-    serviceAdapter: CopilotKitServiceAdapter,
-  ) {
-    const bodyParser = new Promise<any>((resolve, reject) => {
-      let body = "";
-      req.on("data", (chunk) => (body += chunk.toString()));
-      req.on("end", () => {
-        try {
-          resolve(JSON.parse(body));
-        } catch (error) {
-          reject(error);
-        }
-      });
-    });
-    const forwardedProps = await bodyParser;
-    const result = await this.getResponse(forwardedProps, serviceAdapter);
-    const reader = result.stream.getReader();
-    if (result.headers) {
-      res.writeHead(200, result.headers);
-    }
-
-    while (true) {
-      const { done, value } = await reader.read();
-      if (done) {
-        res.end();
-        break;
-      } else {
-        res.write(new TextDecoder().decode(value));
-      }
-    }
-  }
-}
-
-export function mergeServerSideTools(
-  serverTools: ToolDefinition[],
-  clientTools?: ToolDefinition[],
-) {
-  let allTools: ToolDefinition[] = serverTools.slice();
-  const serverToolsNames = serverTools.map((tool) => tool.function.name);
-  if (clientTools) {
-    allTools = allTools.concat(
-      // filter out any client functions that are already defined on the server
-      clientTools.filter((tool: ToolDefinition) => !serverToolsNames.includes(tool.function.name)),
-    );
-=======
 export class CopilotBackend<const T extends Parameter[]| [] = []> extends CopilotBackendImplementation {
   constructor(params?: CopilotBackendConstructorParams<T>) {
     super(params);
@@ -170,6 +23,5 @@
   // prettier-ignore
   addAction<const T extends Parameter[] | [] = []>(action: Action<T>): void {
     super.addAction(action);
->>>>>>> aa3bbe91
   }
 }