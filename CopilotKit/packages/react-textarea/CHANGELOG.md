--- conflicted
+++ resolved
@@ -1,116 +1,4 @@
 # ui
-
-<<<<<<< HEAD
-## 1.3.16-mme-lgc-langgraph-package.9
-
-### Patch Changes
-
-- update entry
-- Updated dependencies
-  - @copilotkit/runtime-client-gql@1.3.16-mme-lgc-langgraph-package.9
-  - @copilotkit/react-core@1.3.16-mme-lgc-langgraph-package.9
-  - @copilotkit/shared@1.3.16-mme-lgc-langgraph-package.9
-
-## 1.3.16-mme-lgc-langgraph-package.8
-
-### Patch Changes
-
-- update entry
-- Updated dependencies
-  - @copilotkit/runtime-client-gql@1.3.16-mme-lgc-langgraph-package.8
-  - @copilotkit/react-core@1.3.16-mme-lgc-langgraph-package.8
-  - @copilotkit/shared@1.3.16-mme-lgc-langgraph-package.8
-
-## 1.3.16-mme-lgc-langgraph-package.7
-
-### Patch Changes
-
-- update entry in tsup config
-- Updated dependencies
-  - @copilotkit/runtime-client-gql@1.3.16-mme-lgc-langgraph-package.7
-  - @copilotkit/react-core@1.3.16-mme-lgc-langgraph-package.7
-  - @copilotkit/shared@1.3.16-mme-lgc-langgraph-package.7
-
-## 1.3.16-mme-lgc-langgraph-package.6
-
-### Patch Changes
-
-- Update exports
-- Updated dependencies
-  - @copilotkit/runtime-client-gql@1.3.16-mme-lgc-langgraph-package.6
-  - @copilotkit/react-core@1.3.16-mme-lgc-langgraph-package.6
-  - @copilotkit/shared@1.3.16-mme-lgc-langgraph-package.6
-
-## 1.3.16-mme-lgc-langgraph-package.5
-
-### Patch Changes
-
-- update tsup config
-- Updated dependencies
-  - @copilotkit/runtime-client-gql@1.3.16-mme-lgc-langgraph-package.5
-  - @copilotkit/react-core@1.3.16-mme-lgc-langgraph-package.5
-  - @copilotkit/shared@1.3.16-mme-lgc-langgraph-package.5
-
-## 1.3.16-mme-lgc-langgraph-package.4
-
-### Patch Changes
-
-- Update exports
-- Updated dependencies
-  - @copilotkit/runtime-client-gql@1.3.16-mme-lgc-langgraph-package.4
-  - @copilotkit/react-core@1.3.16-mme-lgc-langgraph-package.4
-  - @copilotkit/shared@1.3.16-mme-lgc-langgraph-package.4
-
-## 1.3.16-mme-lgc-langgraph-package.3
-
-### Patch Changes
-
-- export langchain module
-- Updated dependencies
-  - @copilotkit/runtime-client-gql@1.3.16-mme-lgc-langgraph-package.3
-  - @copilotkit/react-core@1.3.16-mme-lgc-langgraph-package.3
-  - @copilotkit/shared@1.3.16-mme-lgc-langgraph-package.3
-
-## 1.3.16-mme-sdk-js.2
-
-### Patch Changes
-
-- Ensure intermediate state config is sent as snake case
-- Updated dependencies
-  - @copilotkit/runtime-client-gql@1.3.16-mme-sdk-js.2
-  - @copilotkit/react-core@1.3.16-mme-sdk-js.2
-  - @copilotkit/shared@1.3.16-mme-sdk-js.2
-
-## 1.3.16-mme-sdk-js.1
-
-### Patch Changes
-
-- Update lockfile
-- Updated dependencies
-  - @copilotkit/runtime-client-gql@1.3.16-mme-sdk-js.1
-  - @copilotkit/react-core@1.3.16-mme-sdk-js.1
-  - @copilotkit/shared@1.3.16-mme-sdk-js.1
-
-## 1.3.16-mme-sdk-js.0
-
-### Patch Changes
-
-- Export LangGraph functions
-- Updated dependencies
-  - @copilotkit/react-core@1.3.16-mme-sdk-js.0
-  - @copilotkit/runtime-client-gql@1.3.16-mme-sdk-js.0
-  - @copilotkit/shared@1.3.16-mme-sdk-js.0
-=======
-## 1.3.16-mme-azure-openai.0
-
-### Patch Changes
-
-- Add support for Azure OpenAI
-- Updated dependencies
-  - @copilotkit/react-core@1.3.16-mme-azure-openai.0
-  - @copilotkit/runtime-client-gql@1.3.16-mme-azure-openai.0
-  - @copilotkit/shared@1.3.16-mme-azure-openai.0
->>>>>>> 8a779446
 
 ## 1.3.15
 
