--- conflicted
+++ resolved
@@ -1,10 +1,6 @@
 # @copilotkit/sdk-js
 
-<<<<<<< HEAD
-## 1.3.16-mme-reset-chat.10
-=======
 ## 1.3.16-mme-revert-rxjs-changes.10
->>>>>>> a5efccd6
 
 ### Patch Changes
 
@@ -13,11 +9,7 @@
 - f6fab28: export langchain module
 - f6fab28: Ensure intermediate state config is sent as snake case
 - f6fab28: update entry in tsup config
-<<<<<<< HEAD
-- Add custom stop/reload
-=======
 - Revert rxjs changes
->>>>>>> a5efccd6
 - f6fab28: update entry
 - f6fab28: Update exports
 - f6fab28: Update exports
@@ -26,32 +18,18 @@
 - Updated dependencies [f6fab28]
 - Updated dependencies [f6fab28]
 - Updated dependencies [f6fab28]
-<<<<<<< HEAD
-- Updated dependencies [c4b9f95]
-- Updated dependencies [164ce73]
-- Updated dependencies [f6fab28]
-- Updated dependencies [f6fab28]
-- Updated dependencies
-- Updated dependencies [af119bf]
-- Updated dependencies [c7df09a]
-=======
 - Updated dependencies [8a77944]
 - Updated dependencies [f6fab28]
 - Updated dependencies [f6fab28]
 - Updated dependencies [8a77944]
 - Updated dependencies
->>>>>>> a5efccd6
 - Updated dependencies [f6fab28]
 - Updated dependencies [f6fab28]
 - Updated dependencies [f6fab28]
 - Updated dependencies [332d744]
 - Updated dependencies [f6fab28]
 - Updated dependencies [f6fab28]
-<<<<<<< HEAD
-  - @copilotkit/shared@1.3.16-mme-reset-chat.10
-=======
   - @copilotkit/shared@1.3.16-mme-revert-rxjs-changes.10
->>>>>>> a5efccd6
 
 ## 1.3.16-mme-lgc-langgraph-package.9
 
