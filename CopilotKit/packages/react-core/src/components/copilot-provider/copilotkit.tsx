/**
 * Provides the Copilot context to its children.
 * 
 * <img
 *   referrerPolicy="no-referrer-when-downgrade"
 *   src="https://static.scarf.sh/a.png?x-pxid=a9b290bb-38f9-4518-ac3b-8f54fdbf43be"
 * />
 * 
 * This component provides the Copilot context to its children.
 * It can be configured either with a chat API endpoint or a `CopilotApiConfig`.
 * 
 * <Note>
 *   The backend can use OpenAI, or you can bring your own LLM. For examples of the
 *   backend api implementation, see `examples/next-openai` or the [runtime
 *   docs](https://docs.copilotkit.ai/getting-started/quickstart-runtime).
 * </Note>
 * 
 * <RequestExample>
 *   ```jsx CopilotKit Example
 *   import { CopilotKit } from "@copilotkit/react-core";
 * 
 *   <CopilotKit 
 *     runtimeUrl="https://your.copilotkit.api">
 *     <YourApp/>
 *   </CopilotKit>
 *   ```
 * </RequestExample>
 * 
 * ## Example usage
 * 
 * ```jsx
 * <CopilotKit publicApiKey="the api key or self host (see below)">
 *   <App />
 * </CopilotKit>
```
 */

import { Ref, useCallback, useRef, useState } from "react";
import {
  CopilotContext,
  CopilotApiConfig,
  InChatRenderFunction,
} from "../../context/copilot-context";
import useTree from "../../hooks/use-tree";
import { DocumentPointer } from "../../types";
<<<<<<< HEAD
import { FunctionCallHandler, Message, actionToChatCompletionFunction } from "@copilotkit/shared";
=======
import {
  COPILOT_CLOUD_CHAT_URL,
  CopilotCloudConfig,
  FunctionCallHandler,
  Message,
  actionToChatCompletionFunction,
} from "@copilotkit/shared";
>>>>>>> 58e1067b
import { FrontendAction } from "../../types/frontend-action";
import useFlatCategoryStore from "../../hooks/use-flat-category-store";
import { CopilotKitProps } from "./copilotkit-props";
import { ToolDefinition } from "@copilotkit/shared";

export function CopilotKit({ children, ...props }: CopilotKitProps) {
  // Compute all the functions and properties that we need to pass
  // to the CopilotContext.

  if (!props.runtimeUrl && !props.url && !props.publicApiKey) {
    throw new Error("Please provide either a url or a publicApiKey to the CopilotKit component.");
  }

  const chatApiEndpoint = props.runtimeUrl || props.url || COPILOT_CLOUD_CHAT_URL;

  const [entryPoints, setEntryPoints] = useState<Record<string, FrontendAction<any>>>({});
  const chatComponentsCache = useRef<Record<string, InChatRenderFunction | string>>({});
  const { addElement, removeElement, printTree } = useTree();
  const [messages, setMessages] = useState<Message[]>([]);

  const {
    addElement: addDocument,
    removeElement: removeDocument,
    allElements: allDocuments,
  } = useFlatCategoryStore<DocumentPointer>();

  const setEntryPoint = useCallback((id: string, entryPoint: FrontendAction<any>) => {
    setEntryPoints((prevPoints) => {
      return {
        ...prevPoints,
        [id]: entryPoint,
      };
    });
  }, []);

  const removeEntryPoint = useCallback((id: string) => {
    setEntryPoints((prevPoints) => {
      const newPoints = { ...prevPoints };
      delete newPoints[id];
      return newPoints;
    });
  }, []);

  const getContextString = useCallback(
    (documents: DocumentPointer[], categories: string[]) => {
      const documentsString = documents
        .map((document) => {
          return `${document.name} (${document.sourceApplication}):\n${document.getContents()}`;
        })
        .join("\n\n");

      const nonDocumentStrings = printTree(categories);

      return `${documentsString}\n\n${nonDocumentStrings}`;
    },
    [printTree],
  );

  const addContext = useCallback(
    (
      context: string,
      parentId?: string,
      categories: string[] = defaultCopilotContextCategories,
    ) => {
      return addElement(context, categories, parentId);
    },
    [addElement],
  );

  const removeContext = useCallback(
    (id: string) => {
      removeElement(id);
    },
    [removeElement],
  );

  const getChatCompletionFunctionDescriptions = useCallback(
    (customEntryPoints?: Record<string, FrontendAction<any>>) => {
      return entryPointsToChatCompletionFunctions(Object.values(customEntryPoints || entryPoints));
    },
    [entryPoints],
  );

  const getFunctionCallHandler = useCallback(
    (customEntryPoints?: Record<string, FrontendAction<any>>) => {
      return entryPointsToFunctionCallHandler(Object.values(customEntryPoints || entryPoints));
    },
    [entryPoints],
  );

  const getDocumentsContext = useCallback(
    (categories: string[]) => {
      return allDocuments(categories);
    },
    [allDocuments],
  );

  const addDocumentContext = useCallback(
    (documentPointer: DocumentPointer, categories: string[] = defaultCopilotContextCategories) => {
      return addDocument(documentPointer, categories);
    },
    [addDocument],
  );

  const removeDocumentContext = useCallback(
    (documentId: string) => {
      removeDocument(documentId);
    },
    [removeDocument],
  );

  if (!props.publicApiKey) {
    if (props.cloudRestrictToTopic) {
      throw new Error(
        "To use the cloudRestrictToTopic feature, please sign up at https://copilotkit.ai and provide a publicApiKey.",
      );
    }
  }

  let cloud: CopilotCloudConfig | undefined = undefined;
  if (props.publicApiKey) {
    cloud = {
      guardrails: {
        input: {
          restrictToTopic: {
            enabled: props.cloudRestrictToTopic ? true : false,
            validTopics: props.cloudRestrictToTopic?.validTopics || [],
            invalidTopics: props.cloudRestrictToTopic?.invalidTopics || [],
          },
        },
      },
    };
  }

  // get the appropriate CopilotApiConfig from the props
  const copilotApiConfig: CopilotApiConfig = {
    publicApiKey: props.publicApiKey,
    ...(cloud ? { cloud } : {}),
    chatApiEndpoint: chatApiEndpoint,
    chatApiEndpointV2: `${props.url}/v2`,
    headers: props.headers || {},
    body: {
      ...props.body,
      ...props.backendOnlyProps,
    },
  };

  return (
    <CopilotContext.Provider
      value={{
        entryPoints,
        chatComponentsCache,
        getChatCompletionFunctionDescriptions,
        getFunctionCallHandler,
        setEntryPoint,
        removeEntryPoint,
        getContextString,
        addContext,
        removeContext,
        getDocumentsContext,
        addDocumentContext,
        removeDocumentContext,
        copilotApiConfig: copilotApiConfig,
        messages,
        setMessages,
      }}
    >
      {children}
    </CopilotContext.Provider>
  );
}

export const defaultCopilotContextCategories = ["global"];

function entryPointsToChatCompletionFunctions(actions: FrontendAction<any>[]): ToolDefinition[] {
  return actions.map(actionToChatCompletionFunction);
}

function entryPointsToFunctionCallHandler(actions: FrontendAction<any>[]): FunctionCallHandler {
  return async (chatMessages, functionCall) => {
    let actionsByFunctionName: Record<string, FrontendAction<any>> = {};
    for (let action of actions) {
      actionsByFunctionName[action.name] = action;
    }

    const action = actionsByFunctionName[functionCall.name || ""];
    if (action) {
      let functionCallArguments: Record<string, any>[] = [];
      if (functionCall.arguments) {
        functionCallArguments = JSON.parse(functionCall.arguments);
      }
      return await action.handler(functionCallArguments);
    }
  };
}<|MERGE_RESOLUTION|>--- conflicted
+++ resolved
@@ -43,9 +43,7 @@
 } from "../../context/copilot-context";
 import useTree from "../../hooks/use-tree";
 import { DocumentPointer } from "../../types";
-<<<<<<< HEAD
-import { FunctionCallHandler, Message, actionToChatCompletionFunction } from "@copilotkit/shared";
-=======
+
 import {
   COPILOT_CLOUD_CHAT_URL,
   CopilotCloudConfig,
@@ -53,7 +51,7 @@
   Message,
   actionToChatCompletionFunction,
 } from "@copilotkit/shared";
->>>>>>> 58e1067b
+
 import { FrontendAction } from "../../types/frontend-action";
 import useFlatCategoryStore from "../../hooks/use-flat-category-store";
 import { CopilotKitProps } from "./copilotkit-props";
