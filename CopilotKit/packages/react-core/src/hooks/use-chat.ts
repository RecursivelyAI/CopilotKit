--- conflicted
+++ resolved
@@ -194,7 +194,6 @@
     credentials: copilotConfig.credentials,
   });
 
-<<<<<<< HEAD
   const runChatCompletion = useAsyncCallback(
     async (previousMessages: Message[]): Promise<Message[]> => {
       setIsLoading(true);
@@ -207,8 +206,8 @@
           role: Role.Assistant,
         }),
       ];
-      const abortController = new AbortController();
-      abortControllerRef.current = abortController;
+
+      chatAbortControllerRef.current = new AbortController();
 
       setMessages([...previousMessages, ...newMessages]);
 
@@ -261,70 +260,6 @@
                               denyList:
                                 copilotConfig.cloud.guardrails.input.restrictToTopic.invalidTopics,
                             },
-=======
-  const runChatCompletion = async (previousMessages: Message[]): Promise<Message[]> => {
-    setIsLoading(true);
-
-    // this message is just a placeholder. It will disappear once the first real message
-    // is received
-    let newMessages: Message[] = [
-      new TextMessage({
-        content: "",
-        role: Role.Assistant,
-      }),
-    ];
-
-    chatAbortControllerRef.current = new AbortController();
-
-    setMessages([...previousMessages, ...newMessages]);
-
-    const systemMessage = makeSystemMessageCallback();
-
-    const messagesWithContext = [systemMessage, ...(initialMessages || []), ...previousMessages];
-
-    const stream = runtimeClient.asStream(
-      runtimeClient.generateCopilotResponse({
-        data: {
-          frontend: {
-            actions: actions
-              .filter(
-                (action) =>
-                  action.available !== ActionInputAvailability.Disabled || !action.disabled,
-              )
-              .map((action) => {
-                let available: ActionInputAvailability | undefined =
-                  ActionInputAvailability.Enabled;
-                if (action.disabled) {
-                  available = ActionInputAvailability.Disabled;
-                } else if (action.available === "disabled") {
-                  available = ActionInputAvailability.Disabled;
-                } else if (action.available === "remote") {
-                  available = ActionInputAvailability.Remote;
-                }
-                return {
-                  name: action.name,
-                  description: action.description || "",
-                  jsonSchema: JSON.stringify(actionParametersToJsonSchema(action.parameters || [])),
-                  available,
-                };
-              }),
-            url: window.location.href,
-          },
-          threadId: threadIdRef.current,
-          runId: runIdRef.current,
-          messages: convertMessagesToGqlInput(filterAgentStateMessages(messagesWithContext)),
-          ...(copilotConfig.cloud
-            ? {
-                cloud: {
-                  ...(copilotConfig.cloud.guardrails?.input?.restrictToTopic?.enabled
-                    ? {
-                        guardrails: {
-                          inputValidationRules: {
-                            allowList:
-                              copilotConfig.cloud.guardrails.input.restrictToTopic.validTopics,
-                            denyList:
-                              copilotConfig.cloud.guardrails.input.restrictToTopic.invalidTopics,
->>>>>>> 8258928a
                           },
                         }
                       : {}),
@@ -344,75 +279,21 @@
               state: JSON.stringify(state.state),
             })),
           },
-<<<<<<< HEAD
           properties: copilotConfig.properties,
-          signal: abortControllerRef.current?.signal,
+          signal: chatAbortControllerRef.current?.signal,
         }),
       );
 
       const guardrailsEnabled =
         copilotConfig.cloud?.guardrails?.input?.restrictToTopic.enabled || false;
-=======
-          ...(agentSessionRef.current
-            ? {
-                agentSession: agentSessionRef.current,
-              }
-            : {}),
-          agentStates: Object.values(coagentStatesRef.current!).map((state) => ({
-            agentName: state.name,
-            state: JSON.stringify(state.state),
-          })),
-        },
-        properties: copilotConfig.properties,
-        signal: chatAbortControllerRef.current?.signal,
-      }),
-    );
-
-    const guardrailsEnabled =
-      copilotConfig.cloud?.guardrails?.input?.restrictToTopic.enabled || false;
-
-    const reader = stream.getReader();
-
-    let actionResults: { [id: string]: string } = {};
-    let executedCoAgentStateRenders: string[] = [];
-    let followUp: FrontendAction["followUp"] = undefined;
-
-    try {
-      while (true) {
-        let done, value;
-
-        try {
-          const readResult = await reader.read();
-          done = readResult.done;
-          value = readResult.value;
-        } catch (readError) {
-          break;
-        }
-
-        if (done) {
-          if (chatAbortControllerRef.current.signal.aborted) {
-            return []
-          }
-          break;
-        }
->>>>>>> 8258928a
 
       const reader = stream.getReader();
 
       let executedCoAgentStateRenders: string[] = [];
       let followUp: FrontendAction["followUp"] = undefined;
 
-<<<<<<< HEAD
       let messages: Message[] = [];
       let syncedMessages: Message[] = [];
-=======
-        setThreadId(threadIdRef.current);
-        setRunId(runIdRef.current);
-
-        const messages = convertGqlOutputToMessages(
-          filterAdjacentAgentStateMessages(value.generateCopilotResponse.messages),
-        );
->>>>>>> 8258928a
 
       try {
         while (true) {
@@ -425,7 +306,11 @@
           } catch (readError) {
             break;
           }
+
           if (done) {
+            if (chatAbortControllerRef.current.signal.aborted) {
+              return [];
+            }
             break;
           }
 
@@ -435,6 +320,9 @@
 
           threadIdRef.current = value.generateCopilotResponse.threadId || null;
           runIdRef.current = value.generateCopilotResponse.runId || null;
+
+          setThreadId(threadIdRef.current);
+          setRunId(runIdRef.current);
 
           messages = convertGqlOutputToMessages(
             filterAdjacentAgentStateMessages(value.generateCopilotResponse.messages),
@@ -543,7 +431,6 @@
               message.isActionExecutionMessage() &&
               message.status.code !== MessageStatusCode.Pending
             ) {
-<<<<<<< HEAD
               lastMessages.unshift(message);
             } else {
               break;
@@ -569,42 +456,6 @@
               } catch (e) {
                 result = `Failed to execute action ${message.name}`;
                 console.error(`Failed to execute action ${message.name}: ${e}`);
-=======
-              if (!(message.id in actionResults)) {
-                // Do not execute a function call if guardrails are enabled but the status is not known
-                if (guardrailsEnabled && value.generateCopilotResponse.status === undefined) {
-                  break;
-                }
-                // execute action
-                try {
-                  // We update the message state before calling the handler so that the render
-                  // function can be called with `executing` state
-                  setMessages([...previousMessages, ...newMessages]);
-
-                  const action = actions.find((action) => action.name === message.name);
-
-                  if (action) {
-                    followUp = action.followUp;
-                  }
-
-                  const result = await Promise.race([
-                    onFunctionCall({
-                      messages: previousMessages,
-                      name: message.name,
-                      args: message.arguments,
-                    }),
-                    new Promise((_, reject) => chatAbortControllerRef.current?.signal.addEventListener('abort', () => reject(new Error('Operation was aborted'))))
-                  ])
-                  if (chatAbortControllerRef.current.signal.aborted){
-                    actionResults[message.id] = "";
-                  } else {
-                    actionResults[message.id] = result;
-                  }
-                } catch (e) {
-                  actionResults[message.id] = `Failed to execute action ${message.name}`;
-                  console.error(`Failed to execute action ${message.name}: ${e}`);
-                }
->>>>>>> 8258928a
               }
               didExecuteAction = true;
               const messageIndex = finalMessages.findIndex((msg) => msg.id === message.id);
