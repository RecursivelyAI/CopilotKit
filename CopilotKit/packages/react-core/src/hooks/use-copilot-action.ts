--- conflicted
+++ resolved
@@ -26,11 +26,7 @@
   // This ensures that any captured variables in the handler are up to date.
   if (dependencies === undefined) {
     if (entryPoints[idRef.current]) {
-<<<<<<< HEAD
-      entryPoints[idRef.current].handler = action.handler;
-=======
       entryPoints[idRef.current].handler = action.handler as any;
->>>>>>> 19f9eb61
       if (typeof action.render === "function") {
         if (chatComponentsCache.current !== null) {
           chatComponentsCache.current[action.name] = action.render;
@@ -40,11 +36,7 @@
   }
 
   useEffect(() => {
-<<<<<<< HEAD
-    setEntryPoint(idRef.current, action);
-=======
     setEntryPoint(idRef.current, action as any);
->>>>>>> 19f9eb61
     if (chatComponentsCache.current !== null && action.render !== undefined) {
       chatComponentsCache.current[action.name] = action.render;
     }
