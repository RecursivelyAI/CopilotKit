# @copilotkit/runtime-client-gql

<<<<<<< HEAD
=======
## 1.4.1-pre.5

### Patch Changes

- bump
- Updated dependencies
  - @copilotkit/shared@1.4.1-pre.5

## 1.4.1-pre.4

### Patch Changes

- bump
- Updated dependencies
  - @copilotkit/shared@1.4.1-pre.4

## 1.4.1-pre.3

### Patch Changes

- bump
- Updated dependencies
  - @copilotkit/shared@1.4.1-pre.3

>>>>>>> c58444fb
## 1.4.1-pre.2

### Patch Changes

<<<<<<< HEAD
- Add convertActionsToDynamicStructuredTools to sdk-js
- Updated dependencies
  - @copilotkit/runtime@1.4.1-pre.2
=======
- bump
- Updated dependencies
>>>>>>> c58444fb
  - @copilotkit/shared@1.4.1-pre.2

## 1.4.1-pre.1

### Patch Changes

<<<<<<< HEAD
- add zod conversion
- Updated dependencies
  - @copilotkit/runtime@1.4.1-pre.1
=======
- bump
- Updated dependencies
>>>>>>> c58444fb
  - @copilotkit/shared@1.4.1-pre.1

## 1.4.1-pre.0

### Patch Changes

<<<<<<< HEAD
- lower case copilotkit property
- Updated dependencies
  - @copilotkit/runtime@1.4.1-pre.0
=======
- New prerelease
- Updated dependencies
>>>>>>> c58444fb
  - @copilotkit/shared@1.4.1-pre.0

## 1.4.0

### Minor Changes

CopilotKit Core:

- Improved error messages and overall logs
- `useCopilotAction.renderAndAwait` renamed to `.renderAndAwaitForResponse` (backwards compatible, will be deprecated in the future)
- Improved scrolling behavior. It is now possible to scroll up during LLM response generation
- Added Azure OpenAI integration
- Updated interfaces for better developer ergonomics

CoAgents:

- Renamed `remoteActions` to `remoteEndpoints` (backwards compatible, will be deprecated in the future)
- Support for LangGraph Platform in Remote Endpoints
- LangGraph JS Support for CoAgents (locally via `langgraph dev`, `langgraph up` or deployed to LangGraph Platform)
- Improved LangSmith integration - requests made through CoAgents will now surface in LangSmith
- Enhanced state management and message handling

CopilotKid Back-end SDK:

- Released a whole-new `@copilotkit/sdk-js` for building agents with LangGraph JS Support

### Patch Changes

- f6fab28: update tsup config
- f6fab28: update entry
- f6fab28: export langchain module
- 8a77944: Improve LangSmith support
- f6fab28: Ensure intermediate state config is sent as snake case
- f6fab28: update entry in tsup config
- 8a77944: Ensure the last message is sent to LangSmith
- a5efccd: Revert rxjs changes
- f6fab28: update entry
- f6fab28: Update exports
- f6fab28: Update exports
- 332d744: Add support for Azure OpenAI
- f6fab28: Export LangGraph functions
- f6fab28: Update lockfile
- Updated dependencies [f6fab28]
- Updated dependencies [f6fab28]
- Updated dependencies
- Updated dependencies [f6fab28]
- Updated dependencies [8a77944]
- Updated dependencies [f6fab28]
- Updated dependencies [f6fab28]
- Updated dependencies [8a77944]
- Updated dependencies [a5efccd]
- Updated dependencies [f6fab28]
- Updated dependencies [f6fab28]
- Updated dependencies [f6fab28]
- Updated dependencies [332d744]
- Updated dependencies [f6fab28]
- Updated dependencies [f6fab28]
  - @copilotkit/runtime@1.4.0
  - @copilotkit/shared@1.4.0

## 1.3.16-mme-revert-rxjs-changes.10

### Patch Changes

- f6fab28: update tsup config
- f6fab28: update entry
- f6fab28: export langchain module
- 8a77944: Improve LangSmith support
- f6fab28: Ensure intermediate state config is sent as snake case
- f6fab28: update entry in tsup config
- 8a77944: Ensure the last message is sent to LangSmith
- Revert rxjs changes
- f6fab28: update entry
- f6fab28: Update exports
- f6fab28: Update exports
- 332d744: Add support for Azure OpenAI
- f6fab28: Export LangGraph functions
- f6fab28: Update lockfile
- Updated dependencies [f6fab28]
- Updated dependencies [f6fab28]
- Updated dependencies [f6fab28]
- Updated dependencies [8a77944]
- Updated dependencies [f6fab28]
- Updated dependencies [f6fab28]
- Updated dependencies [8a77944]
- Updated dependencies
- Updated dependencies [f6fab28]
- Updated dependencies [f6fab28]
- Updated dependencies [f6fab28]
- Updated dependencies [332d744]
- Updated dependencies [f6fab28]
- Updated dependencies [f6fab28]
  - @copilotkit/runtime@1.3.16-mme-revert-rxjs-changes.10
  - @copilotkit/shared@1.3.16-mme-revert-rxjs-changes.10

## 1.3.15

### Patch Changes

- pass description for array and object action parameters in langchain adapter
- Updated dependencies
  - @copilotkit/runtime@1.3.15
  - @copilotkit/shared@1.3.15

## 1.3.14

### Patch Changes

- Add data-test-id to some elements for testing
- Updated dependencies
  - @copilotkit/runtime@1.3.14
  - @copilotkit/shared@1.3.14

## 1.3.13

### Patch Changes

- fix usage of one-at-a-time tool when called multiple times
- Updated dependencies
  - @copilotkit/runtime@1.3.13
  - @copilotkit/shared@1.3.13

## 1.3.12

### Patch Changes

- - enable dynamic parameters in langchain adapter tool call
  - fix unparsable action arguments causing tool call crashes
- Updated dependencies
  - @copilotkit/runtime@1.3.12
  - @copilotkit/shared@1.3.12

## 1.3.11

### Patch Changes

- 08e8956: Fix duplicate messages
- Fix duplicate messages
- Updated dependencies [08e8956]
- Updated dependencies
  - @copilotkit/runtime@1.3.11
  - @copilotkit/shared@1.3.11

## 1.3.11-mme-fix-duplicate-messages.0

### Patch Changes

- Fix duplicate messages
- Updated dependencies
  - @copilotkit/runtime@1.3.11-mme-fix-duplicate-messages.0
  - @copilotkit/shared@1.3.11-mme-fix-duplicate-messages.0

## 1.3.10

### Patch Changes

- change how message chunk type is resolved (fixed langchain adapters)
- Updated dependencies
  - @copilotkit/runtime@1.3.10
  - @copilotkit/shared@1.3.10

## 1.3.9

### Patch Changes

- Fix message id issues
- Updated dependencies
  - @copilotkit/runtime@1.3.9
  - @copilotkit/shared@1.3.9

## 1.3.8

### Patch Changes

- fix textarea on multiple llm providers and memoize react ui context
- Updated dependencies
  - @copilotkit/runtime@1.3.8
  - @copilotkit/shared@1.3.8

## 1.3.7

### Patch Changes

- Fix libraries for React 19 and Next.js 15 support
- Updated dependencies
  - @copilotkit/runtime@1.3.7
  - @copilotkit/shared@1.3.7

## 1.3.6

### Patch Changes

- 1. Removes the usage of the `crypto` Node pacakge, instaed uses `uuid`. This ensures that non-Next.js React apps can use CopilotKit.
  2. Fixes Nest.js runtime docs

- Updated dependencies
  - @copilotkit/runtime@1.3.6
  - @copilotkit/shared@1.3.6

## 1.3.5

### Patch Changes

- Improve CoAgent state render
- Updated dependencies
  - @copilotkit/runtime@1.3.5
  - @copilotkit/shared@1.3.5

## 1.3.4

### Patch Changes

- Add followUp property to useCopilotAction
- Updated dependencies
  - @copilotkit/runtime@1.3.4
  - @copilotkit/shared@1.3.4

## 1.3.3

### Patch Changes

- Impvovements to error handling and CoAgent protocol
- Updated dependencies
  - @copilotkit/runtime@1.3.3
  - @copilotkit/shared@1.3.3

## 1.3.2

### Patch Changes

- Features and bug fixes
- 30232c0: Ensure actions can be discovered on state change
- Updated dependencies
- Updated dependencies [30232c0]
  - @copilotkit/runtime@1.3.2
  - @copilotkit/shared@1.3.2

## 1.3.2-mme-discover-actions.0

### Patch Changes

- Ensure actions can be discovered on state change
- Updated dependencies
  - @copilotkit/runtime@1.3.2-mme-discover-actions.0
  - @copilotkit/shared@1.3.2-mme-discover-actions.0

## 1.3.1

### Patch Changes

- Revert CSS injection
- Updated dependencies
  - @copilotkit/runtime@1.3.1
  - @copilotkit/shared@1.3.1

## 1.3.0

### Minor Changes

- CoAgents and remote actions

### Patch Changes

- 5b63f55: stream intermediate state
- b6fd3d8: Better message grouping
- 89420c6: Rename hooks and bugfixes
- b6e8824: useCoAgent/useCoAgentAction
- 91c35b9: useAgentState
- 00be203: Remote actions preview
- fb15f72: Reduce request size by skipping intermediate state
- 8ecc3e4: Fix useCoAgent start/stop bug
- Updated dependencies
- Updated dependencies [5b63f55]
- Updated dependencies [b6fd3d8]
- Updated dependencies [89420c6]
- Updated dependencies [b6e8824]
- Updated dependencies [91c35b9]
- Updated dependencies [00be203]
- Updated dependencies [fb15f72]
- Updated dependencies [8ecc3e4]
  - @copilotkit/runtime@1.3.0
  - @copilotkit/shared@1.3.0

## 1.2.1

### Patch Changes

- inject minified css in bundle

  - removes the need to import `styles.css` manually
  - empty `styles.css` included in the build for backwards compatibility
  - uses tsup's `injectStyles` with `postcss` to bundle and minify the CSS, then inject it as a style tag
  - currently uses my fork of `tsup` where I added support for async function in `injectStyles` (must-have for postcss), a PR from my fork to the main library will follow shortly
  - remove material-ui, and use `react-icons` for icons (same icons as before)
  - remove unused `IncludedFilesPreview` component
  - updated docs

- Updated dependencies
  - @copilotkit/runtime@1.2.1
  - @copilotkit/shared@1.2.1

## 1.2.0

### Minor Changes

- Fix errors related to crypto not being found, and other bug fixes

### Patch Changes

- 638d51d: appendMessage fix 1
- faccbe1: state-abuse resistance for useCopilotChat
- b0cf700: remove unnecessary logging
- Updated dependencies
- Updated dependencies [638d51d]
- Updated dependencies [faccbe1]
- Updated dependencies [b0cf700]
  - @copilotkit/runtime@1.2.0
  - @copilotkit/shared@1.2.0

## 1.1.2

### Patch Changes

- Pin headless-ui/react version to v2.1.1
- Updated dependencies
  - @copilotkit/runtime@1.1.2
  - @copilotkit/shared@1.1.2

## 1.1.1

### Patch Changes

- - improved documentation
  - center textarea popup
  - show/hide dev console
  - forward maxTokens, stop and force function calling
- Updated dependencies
  - @copilotkit/runtime@1.1.1
  - @copilotkit/shared@1.1.1

## 1.1.0

### Minor Changes

- Official support for Groq (`GroqAdapter`)

### Patch Changes

- Updated dependencies
  - @copilotkit/runtime@1.1.0
  - @copilotkit/shared@1.1.0

## 1.0.9

### Patch Changes

- Dev console, bugfixes
- Updated dependencies
  - @copilotkit/runtime@1.0.9
  - @copilotkit/shared@1.0.9

## 1.0.8

### Patch Changes

- Remove redundant console logs
- Updated dependencies
  - @copilotkit/runtime@1.0.8
  - @copilotkit/shared@1.0.8

## 1.0.7

### Patch Changes

- Add \_copilotkit internal properties to runtime
- Updated dependencies
  - @copilotkit/runtime@1.0.7
  - @copilotkit/shared@1.0.7

## 1.0.6

### Patch Changes

- - Proactively prevent race conditions
  - Improve token counting performance
- Updated dependencies
  - @copilotkit/runtime@1.0.6
  - @copilotkit/shared@1.0.6

## 1.0.5

### Patch Changes

- Include @copilotkit/runtime-client-gql NPM package version in request to Runtime
- Updated dependencies
  - @copilotkit/runtime@1.0.5
  - @copilotkit/shared@1.0.5

## 1.0.4

### Patch Changes

- Remove nanoid
- Updated dependencies
  - @copilotkit/runtime@1.0.4
  - @copilotkit/shared@1.0.4

## 1.0.3

### Patch Changes

- Add README.md to published packages and add keywords to package.json
- Updated dependencies
  - @copilotkit/runtime@1.0.3
  - @copilotkit/shared@1.0.3

## 1.0.2

### Patch Changes

- Add README.md and homepage/url to published packages
- Updated dependencies
  - @copilotkit/runtime@1.0.2
  - @copilotkit/shared@1.0.2

## 1.0.1

### Patch Changes

- Remove PostHog, use Segment Anonymous Telemetry instead
- Updated dependencies
  - @copilotkit/runtime@1.0.1
  - @copilotkit/shared@1.0.1

## 1.0.0

### Major Changes

- b6a4b6eb: V1.0 Release Candidate

  - A robust new protocol between the frontend and the Copilot Runtime
  - Support for Copilot Cloud
  - Generative UI
  - Support for LangChain universal tool calling
  - OpenAI assistant API streaming

- V1.0 Release

  - A robust new protocol between the frontend and the Copilot Runtime
  - Support for Copilot Cloud
  - Generative UI
  - Support for LangChain universal tool calling
  - OpenAI assistant API streaming

### Patch Changes

- b6a4b6eb: Introduce anonymous telemetry
- b6a4b6eb: Set default Copilot Cloud runtime URL to versioned URL (v1)
- Updated dependencies [b6a4b6eb]
- Updated dependencies [b6a4b6eb]
- Updated dependencies [b6a4b6eb]
- Updated dependencies
  - @copilotkit/runtime@1.0.0
  - @copilotkit/shared@1.0.0

## 1.0.0-beta.2

### Patch Changes

- Set default Copilot Cloud runtime URL to versioned URL (v1)
- Updated dependencies
  - @copilotkit/runtime@1.0.0-beta.2
  - @copilotkit/shared@1.0.0-beta.2

## 1.0.0-beta.1

### Patch Changes

- Introduce anonymous telemetry
- Updated dependencies
  - @copilotkit/runtime@1.0.0-beta.1
  - @copilotkit/shared@1.0.0-beta.1

## 1.0.0-beta.0

### Major Changes

- V1.0 Release Candidate

  - A robust new protocol between the frontend and the Copilot Runtime
  - Support for Copilot Cloud
  - Generative UI
  - Support for LangChain universal tool calling
  - OpenAI assistant API streaming

### Patch Changes

- Updated dependencies
  - @copilotkit/runtime@1.0.0-beta.0
  - @copilotkit/shared@1.0.0-beta.0<|MERGE_RESOLUTION|>--- conflicted
+++ resolved
@@ -1,7 +1,5 @@
 # @copilotkit/runtime-client-gql
 
-<<<<<<< HEAD
-=======
 ## 1.4.1-pre.5
 
 ### Patch Changes
@@ -26,47 +24,28 @@
 - Updated dependencies
   - @copilotkit/shared@1.4.1-pre.3
 
->>>>>>> c58444fb
 ## 1.4.1-pre.2
 
 ### Patch Changes
 
-<<<<<<< HEAD
-- Add convertActionsToDynamicStructuredTools to sdk-js
-- Updated dependencies
-  - @copilotkit/runtime@1.4.1-pre.2
-=======
 - bump
 - Updated dependencies
->>>>>>> c58444fb
   - @copilotkit/shared@1.4.1-pre.2
 
 ## 1.4.1-pre.1
 
 ### Patch Changes
 
-<<<<<<< HEAD
-- add zod conversion
-- Updated dependencies
-  - @copilotkit/runtime@1.4.1-pre.1
-=======
 - bump
 - Updated dependencies
->>>>>>> c58444fb
   - @copilotkit/shared@1.4.1-pre.1
 
 ## 1.4.1-pre.0
 
 ### Patch Changes
 
-<<<<<<< HEAD
-- lower case copilotkit property
-- Updated dependencies
-  - @copilotkit/runtime@1.4.1-pre.0
-=======
 - New prerelease
 - Updated dependencies
->>>>>>> c58444fb
   - @copilotkit/shared@1.4.1-pre.0
 
 ## 1.4.0
