import { ReplaySubject, scan, mergeMap, catchError } from "rxjs";
import { CustomEventNames, LangGraphEvent, LangGraphEventTypes } from "./events";
import { RuntimeEvent, RuntimeEventTypes } from "../../service-adapters/events";
import { randomId } from "@copilotkit/shared";

interface LangGraphEventWithState {
  event: LangGraphEvent | null;
  content: string | null;
  toolCallName: string | null;
  toolCallId: string | null;
  toolCallMessageId: string | null;
  prevToolCallMessageId: string | null;
  messageId: string | null;
  prevMessageId: string | null;
}

export class RemoteLangGraphEventSource {
  public eventStream$ = new ReplaySubject<LangGraphEvent>();

  private shouldEmitToolCall(
    shouldEmitToolCalls: string | string[] | boolean,
    toolCallName: string,
  ) {
    if (typeof shouldEmitToolCalls === "boolean") {
      return shouldEmitToolCalls;
    }
    if (Array.isArray(shouldEmitToolCalls)) {
      return shouldEmitToolCalls.includes(toolCallName);
    }
    return shouldEmitToolCalls === toolCallName;
  }

  processLangGraphEvents() {
    let lastEventWithState: LangGraphEventWithState | null = null;

    return this.eventStream$.pipe(
      scan(
        (acc, event) => {
          if (event.event === LangGraphEventTypes.OnChatModelStream) {
            // @ts-expect-error -- LangGraph Cloud implementation stores data outside of kwargs
            const content = event.data?.chunk?.kwargs?.content ?? event.data?.chunk?.content;

            if (typeof content === "string") {
              acc.content = content;
            } else if (Array.isArray(content) && content.length > 0) {
              acc.content = content[0].text;
            } else {
              acc.content = null;
            }

            const toolCallChunks =
              // @ts-expect-error -- LangGraph Cloud implementation stores data outside of kwargs
              event.data?.chunk?.kwargs?.tool_call_chunks ?? event.data?.chunk?.tool_call_chunks;

            const toolCallMessageId =
              event.data?.chunk?.kwargs?.id ??
              (event.data?.chunk?.id as unknown as string | undefined);

            if (toolCallChunks && toolCallChunks.length > 0) {
              acc.prevToolCallMessageId = acc.toolCallMessageId;
              acc.toolCallMessageId = toolCallMessageId;
              if (toolCallChunks[0]?.name) {
                acc.toolCallName = toolCallChunks[0].name;
              }
              if (toolCallChunks[0]?.id) {
                acc.toolCallId = toolCallChunks[0].id;
              }
              acc.prevMessageId = acc.messageId;
              acc.messageId = toolCallMessageId;
            } else if (acc.content && acc.content != "") {
              acc.prevMessageId = acc.messageId;
              acc.messageId = toolCallMessageId;
            } else {
              acc.prevToolCallMessageId = acc.toolCallMessageId;
              acc.prevMessageId = acc.messageId;
            }
          } else {
            acc.prevToolCallMessageId = acc.toolCallMessageId;
            acc.toolCallMessageId = null;
            acc.prevMessageId = acc.messageId;
            acc.messageId = null;
            acc.toolCallName = null;
          }

          acc.event = event;
          lastEventWithState = acc; // Capture the state
          return acc;
        },
        {
          event: null,
          toolCallId: null,
          toolCallMessageId: null,
          prevToolCallMessageId: null,
          messageId: null,
          toolCallName: null,
          prevMessageId: null,
          content: null,
        } as LangGraphEventWithState,
      ),
      mergeMap((eventWithState): RuntimeEvent[] => {
        const events: RuntimeEvent[] = [];

        let shouldEmitMessages = true;
        let shouldEmitToolCalls: string | string[] | boolean = false;

        if (eventWithState.event.event == LangGraphEventTypes.OnChatModelStream) {
          if ("copilotkit:emit-tool-calls" in (eventWithState.event.metadata || {})) {
            shouldEmitToolCalls = eventWithState.event.metadata["copilotkit:emit-tool-calls"];
          }
          if ("copilotkit:emit-messages" in (eventWithState.event.metadata || {})) {
            shouldEmitMessages = eventWithState.event.metadata["copilotkit:emit-messages"];
          }
        }

        // Tool call ended: emit ActionExecutionEnd
        if (
          eventWithState.prevToolCallMessageId !== null &&
          eventWithState.prevToolCallMessageId !== eventWithState.toolCallMessageId &&
          this.shouldEmitToolCall(shouldEmitToolCalls, eventWithState.toolCallName)
        ) {
          events.push({
            type: RuntimeEventTypes.ActionExecutionEnd,
            actionExecutionId: eventWithState.prevToolCallMessageId,
          });
        }

        // Message ended: emit TextMessageEnd
        if (
          eventWithState.prevMessageId !== null &&
          eventWithState.prevMessageId !== eventWithState.messageId &&
          shouldEmitMessages
        ) {
          events.push({
            type: RuntimeEventTypes.TextMessageEnd,
            messageId: eventWithState.prevMessageId,
          });
        }

        switch (eventWithState.event!.event) {
          //
          // Custom events
          //
          case LangGraphEventTypes.OnCustomEvent:
            //
            // Manually emit a message
            //
            if (eventWithState.event.name === CustomEventNames.CopilotKitManuallyEmitMessage) {
              events.push({
                type: RuntimeEventTypes.TextMessageStart,
                messageId: eventWithState.event.data.message_id,
              });
              events.push({
                type: RuntimeEventTypes.TextMessageContent,
<<<<<<< HEAD
=======
                messageId: eventWithState.event.data.message_id,
>>>>>>> 9d00076d
                content: eventWithState.event.data.message,
              });
              events.push({
                type: RuntimeEventTypes.TextMessageEnd,
<<<<<<< HEAD
=======
                messageId: eventWithState.event.data.message_id,
>>>>>>> 9d00076d
              });
            }
            //
            // Manually emit a tool call
            //
            else if (
              eventWithState.event.name === CustomEventNames.CopilotKitManuallyEmitToolCall
            ) {
              events.push({
                type: RuntimeEventTypes.ActionExecutionStart,
                actionExecutionId: eventWithState.event.data.id,
                actionName: eventWithState.event.data.name,
              });
              events.push({
                type: RuntimeEventTypes.ActionExecutionArgs,
<<<<<<< HEAD
=======
                actionExecutionId: eventWithState.event.data.id,
>>>>>>> 9d00076d
                args: JSON.stringify(eventWithState.event.data.args),
              });
              events.push({
                type: RuntimeEventTypes.ActionExecutionEnd,
<<<<<<< HEAD
=======
                actionExecutionId: eventWithState.event.data.id,
>>>>>>> 9d00076d
              });
            }
            break;
          case LangGraphEventTypes.OnCopilotKitStateSync:
            events.push({
              type: RuntimeEventTypes.AgentStateMessage,
              threadId: eventWithState.event.thread_id,
              role: eventWithState.event.role,
              agentName: eventWithState.event.agent_name,
              nodeName: eventWithState.event.node_name,
              runId: eventWithState.event.run_id,
              active: eventWithState.event.active,
              state: JSON.stringify(eventWithState.event.state),
              running: eventWithState.event.running,
            });
            break;
          case LangGraphEventTypes.OnToolEnd:
            // TODO-AGENTS: emit ActionExecutionResult when needed
            // Need a special tool node for that?

            // const result = eventWithState.event.data?.output?.kwargs?.content?.[0];
            // const toolCallId = eventWithState.event.data?.output?.kwargs?.tool_call_id;
            // const toolCallName = eventWithState.event.data?.output?.kwargs?.name;
            // if (result && toolCallId && toolCallName) {
            //   events.push({
            //     type: RuntimeEventTypes.ActionExecutionResult,
            //     actionExecutionId: toolCallId,
            //     actionName: toolCallName,
            //     result,
            //   });
            // }
            break;
          case LangGraphEventTypes.OnChatModelStream:
            if (
              eventWithState.toolCallMessageId !== null &&
              eventWithState.prevToolCallMessageId !== eventWithState.toolCallMessageId
            ) {
              if (this.shouldEmitToolCall(shouldEmitToolCalls, eventWithState.toolCallName)) {
                events.push({
                  type: RuntimeEventTypes.ActionExecutionStart,
                  actionExecutionId: eventWithState.toolCallMessageId,
                  actionName: eventWithState.toolCallName,
                  scope: "client",
                });
              }
            }
            // Message started: emit TextMessageStart
            else if (
              eventWithState.messageId !== null &&
              eventWithState.prevMessageId !== eventWithState.messageId
            ) {
              if (shouldEmitMessages) {
                events.push({
                  type: RuntimeEventTypes.TextMessageStart,
                  messageId: eventWithState.messageId,
                });
              }
            }

            const args =
              eventWithState.event.data?.chunk?.kwargs?.tool_call_chunks?.[0]?.args ??
              // @ts-expect-error -- sdf
              eventWithState.event.data?.chunk?.tool_call_chunks?.[0]?.args;
            const content = eventWithState.content;

            // Tool call args: emit ActionExecutionArgs
            if (args) {
              if (this.shouldEmitToolCall(shouldEmitToolCalls, eventWithState.toolCallName)) {
                events.push({
                  type: RuntimeEventTypes.ActionExecutionArgs,
                  actionExecutionId: eventWithState.toolCallMessageId,
                  args,
                });
              }
            }
            // Message content: emit TextMessageContent
            else if (eventWithState.messageId !== null && content) {
              if (shouldEmitMessages) {
                events.push({
                  type: RuntimeEventTypes.TextMessageContent,
                  messageId: eventWithState.messageId,
                  content,
                });
              }
            }
            break;
        }
        return events;
      }),
      catchError((error) => {
        console.error(error);
        const events: RuntimeEvent[] = [];

        if (lastEventWithState?.messageId) {
          events.push({
            type: RuntimeEventTypes.TextMessageEnd,
            messageId: lastEventWithState.messageId,
          });
        }
        if (lastEventWithState?.toolCallMessageId) {
          events.push({
            type: RuntimeEventTypes.ActionExecutionEnd,
            actionExecutionId: lastEventWithState.toolCallMessageId,
          });
        }

        const messageId = randomId();

        events.push({
          type: RuntimeEventTypes.TextMessageStart,
          messageId: messageId,
        });
        events.push({
          type: RuntimeEventTypes.TextMessageContent,
          messageId: messageId,
          content: "❌ An error occurred. Please try again.",
        });
        events.push({
          type: RuntimeEventTypes.TextMessageEnd,
          messageId: messageId,
        });

        return events;
      }),
    );
  }
}<|MERGE_RESOLUTION|>--- conflicted
+++ resolved
@@ -151,18 +151,12 @@
               });
               events.push({
                 type: RuntimeEventTypes.TextMessageContent,
-<<<<<<< HEAD
-=======
                 messageId: eventWithState.event.data.message_id,
->>>>>>> 9d00076d
                 content: eventWithState.event.data.message,
               });
               events.push({
                 type: RuntimeEventTypes.TextMessageEnd,
-<<<<<<< HEAD
-=======
                 messageId: eventWithState.event.data.message_id,
->>>>>>> 9d00076d
               });
             }
             //
@@ -178,18 +172,12 @@
               });
               events.push({
                 type: RuntimeEventTypes.ActionExecutionArgs,
-<<<<<<< HEAD
-=======
                 actionExecutionId: eventWithState.event.data.id,
->>>>>>> 9d00076d
                 args: JSON.stringify(eventWithState.event.data.args),
               });
               events.push({
                 type: RuntimeEventTypes.ActionExecutionEnd,
-<<<<<<< HEAD
-=======
                 actionExecutionId: eventWithState.event.data.id,
->>>>>>> 9d00076d
               });
             }
             break;
