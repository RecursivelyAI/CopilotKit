--- conflicted
+++ resolved
@@ -185,12 +185,9 @@
       outputMessagesPromise,
       graphqlContext: ctx,
       forwardedParameters: data.forwardedParameters,
-<<<<<<< HEAD
       agentSession: data.agentSession,
       agentStates: data.agentStates,
-=======
       url: data.frontend.url,
->>>>>>> fb619b8e
     });
 
     logger.debug("Event source created, creating response");
