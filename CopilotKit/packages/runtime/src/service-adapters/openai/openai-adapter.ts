/**
 * Copilot Runtime adapter for OpenAI.
 *
 * ## Example
 *
 * ```ts
 * import { CopilotRuntime, OpenAIAdapter } from "@copilotkit/runtime";
 * import OpenAI from "openai";
 *
 * const copilotKit = new CopilotRuntime();
 *
 * const openai = new OpenAI({
 *   organization: "<your-organization-id>", // optional
 *   apiKey: "<your-api-key>",
 * });
 *
 * const serviceAdapter = new OpenAIAdapter({ openai });
 *
 * return copilotKit.streamHttpServerResponse(req, res, serviceAdapter);
 * ```
 *
 * ## Example with Azure OpenAI
 *
 * ```ts
 * import { CopilotRuntime, OpenAIAdapter } from "@copilotkit/runtime";
 * import OpenAI from "openai";
 *
 * // The name of your Azure OpenAI Instance.
 * // https://learn.microsoft.com/en-us/azure/cognitive-services/openai/how-to/create-resource?pivots=web-portal#create-a-resource
 * const instance = "<your instance name>";
 *
 * // Corresponds to your Model deployment within your OpenAI resource, e.g. my-gpt35-16k-deployment
 * // Navigate to the Azure OpenAI Studio to deploy a model.
 * const model = "<your model>";
 *
 * const apiKey = process.env["AZURE_OPENAI_API_KEY"];
 * if (!apiKey) {
 *   throw new Error("The AZURE_OPENAI_API_KEY environment variable is missing or empty.");
 * }
 *
 * const copilotKit = new CopilotRuntime();
 *
 * const openai = new OpenAI({
 *   apiKey,
 *   baseURL: `https://${instance}.openai.azure.com/openai/deployments/${model}`,
 *   defaultQuery: { "api-version": "2024-04-01-preview" },
 *   defaultHeaders: { "api-key": apiKey },
 * });
 *
 * const serviceAdapter = new OpenAIAdapter({ openai });
 *
 * return copilotKit.streamHttpServerResponse(req, res, serviceAdapter);
 * ```
 */
import OpenAI from "openai";
import {
  CopilotServiceAdapter,
  CopilotRuntimeChatCompletionRequest,
  CopilotRuntimeChatCompletionResponse,
} from "../service-adapter";
import {
  convertActionInputToOpenAITool,
  convertMessageToOpenAIMessage,
  limitMessagesToTokenCount,
} from "./utils";
import { randomId } from "@copilotkit/shared";

const DEFAULT_MODEL = "gpt-4o";

export interface OpenAIAdapterParams {
  /**
   * An optional OpenAI instance to use.  If not provided, a new instance will be
   * created.
   */
  openai?: OpenAI;

  /**
   * The model to use.
   */
  model?: string;

  /**
   * Whether to disable parallel tool calls.
   * You can disable parallel tool calls to force the model to execute tool calls sequentially.
   * This is useful if you want to execute tool calls in a specific order so that the state changes
   * introduced by one tool call are visible to the next tool call. (i.e. new actions or readables)
   *
   * @default false
   */
  disableParallelToolCalls?: boolean;
}

export class OpenAIAdapter implements CopilotServiceAdapter {
  private model: string = DEFAULT_MODEL;

  private disableParallelToolCalls: boolean = false;
  private _openai: OpenAI;
  public get openai(): OpenAI {
    return this._openai;
  }

  constructor(params?: OpenAIAdapterParams) {
    this._openai = params?.openai || new OpenAI({});
    if (params?.model) {
      this.model = params.model;
    }
    this.disableParallelToolCalls = params?.disableParallelToolCalls || false;
  }

  async process(
    request: CopilotRuntimeChatCompletionRequest,
  ): Promise<CopilotRuntimeChatCompletionResponse> {
    const {
      threadId,
      model = this.model,
      messages,
      actions,
      eventSource,
      forwardedParameters,
    } = request;
    const tools = actions.map(convertActionInputToOpenAITool);

    let openaiMessages = messages.map(convertMessageToOpenAIMessage);
    openaiMessages = limitMessagesToTokenCount(openaiMessages, tools, model);

    let toolChoice: any = forwardedParameters?.toolChoice;
    if (forwardedParameters?.toolChoice === "function") {
      toolChoice = {
        type: "function",
        function: { name: forwardedParameters.toolChoiceFunctionName },
      };
    }

    const stream = this.openai.beta.chat.completions.stream({
      model: model,
      stream: true,
      messages: openaiMessages,
      ...(tools.length > 0 && { tools }),
      ...(forwardedParameters?.maxTokens && { max_tokens: forwardedParameters.maxTokens }),
      ...(forwardedParameters?.stop && { stop: forwardedParameters.stop }),
      ...(toolChoice && { tool_choice: toolChoice }),
      ...(this.disableParallelToolCalls && { parallel_tool_calls: false }),
    });

    eventSource.stream(async (eventStream$) => {
      let mode: "function" | "message" | null = null;
<<<<<<< HEAD
      let currentMessageId: string;
      let currentToolCallId: string;
=======

>>>>>>> 453efc2c
      for await (const chunk of stream) {
        if (chunk.choices.length === 0) {
          continue;
        }

        const toolCall = chunk.choices[0].delta.tool_calls?.[0];
        const content = chunk.choices[0].delta.content;

        // When switching from message to function or vice versa,
        // send the respective end event.
        // If toolCall?.id is defined, it means a new tool call starts.
        if (mode === "message" && toolCall?.id) {
          mode = null;
          eventStream$.sendTextMessageEnd({ messageId: currentMessageId });
        } else if (mode === "function" && (toolCall === undefined || toolCall?.id)) {
          mode = null;
          eventStream$.sendActionExecutionEnd({ actionExecutionId: currentToolCallId });
        }

        // If we send a new message type, send the appropriate start event.
        if (mode === null) {
          if (toolCall?.id) {
            mode = "function";
            currentToolCallId = toolCall!.id;
            eventStream$.sendActionExecutionStart({
              actionExecutionId: currentToolCallId,
              actionName: toolCall!.function!.name,
            });
          } else if (content) {
            mode = "message";
            currentMessageId = chunk.id;
            eventStream$.sendTextMessageStart({ messageId: currentMessageId });
          }
        }

        // send the content events
        if (mode === "message" && content) {
          eventStream$.sendTextMessageContent({
            messageId: currentMessageId,
            content: content,
          });
        } else if (mode === "function" && toolCall?.function?.arguments) {
          eventStream$.sendActionExecutionArgs({
            actionExecutionId: currentToolCallId,
            args: toolCall.function.arguments,
          });
        }
      }

      // send the end events
      if (mode === "message") {
        eventStream$.sendTextMessageEnd({ messageId: currentMessageId });
      } else if (mode === "function") {
        eventStream$.sendActionExecutionEnd({ actionExecutionId: currentToolCallId });
      }

      eventStream$.complete();
    });

    return {
      threadId: threadId || randomId(),
    };
  }
}<|MERGE_RESOLUTION|>--- conflicted
+++ resolved
@@ -144,12 +144,8 @@
 
     eventSource.stream(async (eventStream$) => {
       let mode: "function" | "message" | null = null;
-<<<<<<< HEAD
       let currentMessageId: string;
       let currentToolCallId: string;
-=======
-
->>>>>>> 453efc2c
       for await (const chunk of stream) {
         if (chunk.choices.length === 0) {
           continue;
