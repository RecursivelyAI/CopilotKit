--- conflicted
+++ resolved
@@ -298,13 +298,7 @@
     }
   }
 
-<<<<<<< HEAD
   async discoverAgentsFromEndpoints(graphqlContext: GraphQLContext): Promise<AgentWithEndpoint[]> {
-=======
-  async discoverAgentsFromEndpoints(
-    graphqlContext: GraphQLContext,
-  ): Promise<(Agent & { endpoint: EndpointDefinition })[]> {
->>>>>>> dfc0afa4
     const headers = createHeaders(null, graphqlContext);
     const agents = this.remoteEndpointDefinitions.reduce(
       async (acc: Promise<Agent[]>, endpoint) => {
@@ -314,6 +308,13 @@
             apiUrl: endpoint.deploymentUrl,
             apiKey: endpoint.langsmithApiKey,
           });
+          const client = new LangGraphClient({
+            apiUrl: endpoint.deploymentUrl,
+            apiKey: endpoint.langsmithApiKey,
+          });
+
+          const data: Array<{ assistant_id: string; graph_id: string }> =
+            await client.assistants.search();
 
           const data: Array<{ assistant_id: string; graph_id: string }> =
             await client.assistants.search();
@@ -321,6 +322,8 @@
           const endpointAgents = (data ?? []).map((entry) => ({
             name: entry.graph_id,
             id: entry.assistant_id,
+            description: "",
+            endpoint,
             description: "",
             endpoint,
           }));
@@ -334,21 +337,6 @@
           }>;
         }
 
-<<<<<<< HEAD
-        const response = await fetch(`${(endpoint as CopilotKitEndpoint).url}/info`, {
-          method: "POST",
-          headers,
-          body: JSON.stringify({ properties: graphqlContext.properties }),
-        });
-        const data: InfoResponse = await response.json();
-        const endpointAgents = (data?.agents ?? []).map((agent) => ({
-          name: agent.name,
-          description: agent.description ?? "",
-          id: randomId(), // Required by Agent type
-          endpoint,
-        }));
-        return [...agents, ...endpointAgents];
-=======
         const fetchUrl = `${(endpoint as CopilotKitEndpoint).url}/info`;
         try {
           const response = await fetch(fetchUrl, {
@@ -366,8 +354,9 @@
           const data: InfoResponse = await response.json();
           const endpointAgents = (data?.agents ?? []).map((agent) => ({
             name: agent.name,
-            description: agent.description ?? "",
+            description: agent.description ?? "" ?? "",
             id: randomId(), // Required by Agent type
+            endpoint,
           }));
           return [...agents, ...endpointAgents];
         } catch (error) {
@@ -376,7 +365,6 @@
           }
           throw new CopilotKitLowLevelError({ error: error as Error, url: fetchUrl });
         }
->>>>>>> dfc0afa4
       },
       Promise.resolve([]),
     );
