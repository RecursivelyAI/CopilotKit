--- conflicted
+++ resolved
@@ -9,11 +9,7 @@
   "publishConfig": {
     "access": "public"
   },
-<<<<<<< HEAD
-  "version": "1.3.16-mme-lgc-langgraph-package.9",
-=======
-  "version": "1.3.16-mme-azure-openai.0",
->>>>>>> 8a779446
+  "version": "1.3.15",
   "sideEffects": [
     "**/*.css"
   ],
