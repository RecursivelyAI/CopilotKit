--- conflicted
+++ resolved
@@ -1,19 +1,5 @@
 # ui
 
-<<<<<<< HEAD
-## 1.4.0-pre-1-4-0.0
-
-### Minor Changes
-
-- Add LangGraph Cloud support
-
-### Patch Changes
-
-- Updated dependencies
-  - @copilotkit/react-core@1.4.0-pre-1-4-0.0
-  - @copilotkit/runtime-client-gql@1.4.0-pre-1-4-0.0
-  - @copilotkit/shared@1.4.0-pre-1-4-0.0
-=======
 ## 1.3.16-mme-lgc-langgraph-package.9
 
 ### Patch Changes
@@ -113,7 +99,6 @@
   - @copilotkit/react-core@1.3.16-mme-sdk-js.0
   - @copilotkit/runtime-client-gql@1.3.16-mme-sdk-js.0
   - @copilotkit/shared@1.3.16-mme-sdk-js.0
->>>>>>> 312a2bcf
 
 ## 1.3.15
 
