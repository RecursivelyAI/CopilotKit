{
  "name": "eslint-config-custom",
  "private": true,
<<<<<<< HEAD
  "version": "1.3.16-mme-improve-langsmith.1",
=======
  "version": "1.3.16-mme-azure-openai.0",
>>>>>>> 332d7445
  "main": "index.js",
  "license": "MIT",
  "dependencies": {
    "eslint-config-next": "^14.1.0",
    "eslint-config-prettier": "^9.1.0",
    "eslint-plugin-react": "7.33.2",
    "eslint-config-turbo": "^1.12.4"
  },
  "publishConfig": {
    "access": "public"
  }
}<|MERGE_RESOLUTION|>--- conflicted
+++ resolved
@@ -1,11 +1,7 @@
 {
   "name": "eslint-config-custom",
   "private": true,
-<<<<<<< HEAD
-  "version": "1.3.16-mme-improve-langsmith.1",
-=======
   "version": "1.3.16-mme-azure-openai.0",
->>>>>>> 332d7445
   "main": "index.js",
   "license": "MIT",
   "dependencies": {
