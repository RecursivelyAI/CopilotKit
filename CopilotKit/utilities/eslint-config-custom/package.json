--- conflicted
+++ resolved
@@ -1,11 +1,7 @@
 {
   "name": "eslint-config-custom",
   "private": true,
-<<<<<<< HEAD
-  "version": "1.4.1-pre.6",
-=======
   "version": "1.4.1",
->>>>>>> d5ee8c89
   "main": "index.js",
   "license": "MIT",
   "dependencies": {
