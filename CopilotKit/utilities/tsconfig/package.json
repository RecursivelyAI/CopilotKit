{
  "name": "tsconfig",
<<<<<<< HEAD
  "version": "1.3.16-mme-reset-chat.4",
=======
  "version": "1.3.16-mme-revert-rxjs-changes.0",
>>>>>>> a5efccd6
  "private": true,
  "license": "MIT",
  "publishConfig": {
    "access": "public"
  }
}<|MERGE_RESOLUTION|>--- conflicted
+++ resolved
@@ -1,10 +1,6 @@
 {
   "name": "tsconfig",
-<<<<<<< HEAD
-  "version": "1.3.16-mme-reset-chat.4",
-=======
   "version": "1.3.16-mme-revert-rxjs-changes.0",
->>>>>>> a5efccd6
   "private": true,
   "license": "MIT",
   "publishConfig": {
