--- conflicted
+++ resolved
@@ -1,10 +1,6 @@
 {
   "name": "node-express",
-<<<<<<< HEAD
-  "version": "1.4.1-pre.2",
-=======
   "version": "1.4.1-pre.5",
->>>>>>> c58444fb
   "private": true,
   "scripts": {
     "example-start": "node dist/index.js",
