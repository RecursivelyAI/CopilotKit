--- conflicted
+++ resolved
@@ -1,21 +1,5 @@
 # next-pages-router
 
-<<<<<<< HEAD
-## 1.4.0-pre-1-4-0.0
-
-### Minor Changes
-
-- Add LangGraph Cloud support
-
-### Patch Changes
-
-- Updated dependencies
-  - @copilotkit/runtime@1.4.0-pre-1-4-0.0
-  - @copilotkit/react-core@1.4.0-pre-1-4-0.0
-  - @copilotkit/react-textarea@1.4.0-pre-1-4-0.0
-  - @copilotkit/react-ui@1.4.0-pre-1-4-0.0
-  - @copilotkit/shared@1.4.0-pre-1-4-0.0
-=======
 ## 1.3.16-mme-lgc-langgraph-package.9
 
 ### Patch Changes
@@ -135,7 +119,6 @@
   - @copilotkit/react-textarea@1.3.16-mme-sdk-js.0
   - @copilotkit/react-ui@1.3.16-mme-sdk-js.0
   - @copilotkit/shared@1.3.16-mme-sdk-js.0
->>>>>>> 312a2bcf
 
 ## 1.3.15
 
