--- conflicted
+++ resolved
@@ -1,9 +1,5 @@
 "use client";
-<<<<<<< HEAD
-import { useCoAgent, useCopilotAction, useCopilotReadable } from "@copilotkit-alt/react-core";
-=======
-import { useCopilotReadable } from "@copilotkit/react-core";
->>>>>>> 2a4eea4d
+import { useCopilotReadable } from "@copilotkit-alt/react-core";
 import { useCallback, useMemo, useState } from "react";
 import { Slide } from "./Slide";
 import { Header } from "./Header";
