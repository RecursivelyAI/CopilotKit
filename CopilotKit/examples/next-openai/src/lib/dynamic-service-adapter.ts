export async function getServiceAdapter(name: string) {
  switch (name) {
    case "openai":
      return getOpenAIAdapter();
    case "azure_openai":
      return getAzureOpenAIAdapter();
    case "anthropic":
      return getAnthropicAdapter();
    case "gemini":
      return getGeminiAdapter();
    case "groq":
      return getGroqAdapter();
    case "langchain_openai":
      return getLangChainOpenAIAdapter();
    case "langchain_anthropic":
      return getLangChainAnthropicAdapter();
    case "langchain_gemini":
      return getLangChainGoogleGenAIAdapter();
    default:
      throw new Error(`Service adapter "${name}" not found`);
  }
}

async function getOpenAIAdapter() {
  const { OpenAIAdapter } = await import("@copilotkit/runtime");
  return new OpenAIAdapter();
}

async function getAzureOpenAIAdapter() {
  const { OpenAIAdapter } = await import("@copilotkit/runtime");
  const { OpenAI } = await import("openai");
  const openai = new OpenAI({
    apiKey: process.env["AZURE_OPENAI_API_KEY"],
    baseURL: `https://${process.env["AZURE_OPENAI_INSTANCE"]}.openai.azure.com/openai/deployments/${process.env["AZURE_OPENAI_MODEL"]}`,
    defaultQuery: { "api-version": "2024-04-01-preview" },
    defaultHeaders: { "api-key": process.env["AZURE_OPENAI_API_KEY"] },
  });
  return new OpenAIAdapter({ openai });
}

async function getAnthropicAdapter() {
  const { AnthropicAdapter } = await import("@copilotkit/runtime");
  return new AnthropicAdapter();
}

async function getGeminiAdapter() {
  const { GoogleGenerativeAIAdapter } = await import("@copilotkit/runtime");
  return new GoogleGenerativeAIAdapter();
}

async function getGroqAdapter() {
  const { GroqAdapter } = await import("@copilotkit/runtime");
  return new GroqAdapter();
}

async function getLangChainOpenAIAdapter() {
  const { LangChainAdapter } = await import("@copilotkit/runtime");
  const { ChatOpenAI } = await import("@langchain/openai");
  return new LangChainAdapter({
<<<<<<< HEAD
    chainFn: async ({ messages, tools, threadId }) => {
      const model = new ChatOpenAI({ modelName: "gpt-4-1106-preview" }) as any;
      return model.stream(messages, { tools, metadata: { conversation_id: threadId } });
=======
    chainFn: async ({ messages, tools }) => {
      const model = new ChatOpenAI({ modelName: "gpt-4-1106-preview" }).bindTools(tools, {
        strict: true,
      });
      return model.stream(messages);
>>>>>>> 332d7445
    },
  });
}

async function getLangChainAnthropicAdapter() {
  const { LangChainAdapter } = await import("@copilotkit/runtime");
  const { ChatAnthropic } = await import("@langchain/anthropic");
  return new LangChainAdapter({
    chainFn: async ({ messages, tools, threadId }) => {
      const model = new ChatAnthropic({ modelName: "claude-3-haiku-20240307" }) as any;
      return model.stream(messages, { tools, metadata: { conversation_id: threadId } });
    },
  });
}

async function getLangChainGoogleGenAIAdapter() {
  // TODO: This is now the same as `GoogleGenerativeAIAdapter` and should be removed.
  const { LangChainAdapter } = await import("@copilotkit/runtime");
  const { ChatGoogle } = await import("@langchain/google-gauth");
  return new LangChainAdapter({
    chainFn: async ({ messages, tools, threadId }) => {
      const model = new ChatGoogle({
        modelName: "gemini-1.5-pro",
        apiVersion: "v1beta",
      }).bindTools(tools);
      return model.stream(messages, { metadata: { conversation_id: threadId } });
    },
  });
}<|MERGE_RESOLUTION|>--- conflicted
+++ resolved
@@ -57,17 +57,11 @@
   const { LangChainAdapter } = await import("@copilotkit/runtime");
   const { ChatOpenAI } = await import("@langchain/openai");
   return new LangChainAdapter({
-<<<<<<< HEAD
     chainFn: async ({ messages, tools, threadId }) => {
-      const model = new ChatOpenAI({ modelName: "gpt-4-1106-preview" }) as any;
-      return model.stream(messages, { tools, metadata: { conversation_id: threadId } });
-=======
-    chainFn: async ({ messages, tools }) => {
       const model = new ChatOpenAI({ modelName: "gpt-4-1106-preview" }).bindTools(tools, {
         strict: true,
       });
-      return model.stream(messages);
->>>>>>> 332d7445
+      return model.stream(messages, { tools, metadata: { conversation_id: threadId } });
     },
   });
 }
