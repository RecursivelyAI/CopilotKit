# web

<<<<<<< HEAD
## 1.1.1-athena-preview.1

### Patch Changes

- Remote actions preview
- Updated dependencies
  - @copilotkit/react-textarea@1.1.1-athena-preview.1
  - @copilotkit/react-core@1.1.1-athena-preview.1
  - @copilotkit/react-ui@1.1.1-athena-preview.1
  - @copilotkit/runtime@1.1.1-athena-preview.1
  - @copilotkit/shared@1.1.1-athena-preview.1

## 1.1.1-feat-runtime-remote-actions.0

### Patch Changes

- Remote actions preview
- Updated dependencies
  - @copilotkit/react-core@1.1.1-feat-runtime-remote-actions.0
  - @copilotkit/react-ui@1.1.1-feat-runtime-remote-actions.0
  - @copilotkit/runtime@1.1.1-feat-runtime-remote-actions.0
  - @copilotkit/shared@1.1.1-feat-runtime-remote-actions.0
  - @copilotkit/react-textarea@1.1.1-feat-runtime-remote-actions.0
=======
## 1.1.1

### Patch Changes

- - improved documentation
  - center textarea popup
  - show/hide dev console
  - forward maxTokens, stop and force function calling
- Updated dependencies
  - @copilotkit/react-core@1.1.1
  - @copilotkit/react-textarea@1.1.1
  - @copilotkit/react-ui@1.1.1
  - @copilotkit/runtime@1.1.1
  - @copilotkit/shared@1.1.1
>>>>>>> d1da476d

## 1.1.0

### Minor Changes

- Official support for Groq (`GroqAdapter`)

### Patch Changes

- Updated dependencies
  - @copilotkit/react-core@1.1.0
  - @copilotkit/react-textarea@1.1.0
  - @copilotkit/react-ui@1.1.0
  - @copilotkit/runtime@1.1.0
  - @copilotkit/shared@1.1.0

## 1.0.9

### Patch Changes

- Dev console, bugfixes
- Updated dependencies
  - @copilotkit/react-core@1.0.9
  - @copilotkit/react-textarea@1.0.9
  - @copilotkit/react-ui@1.0.9
  - @copilotkit/runtime@1.0.9
  - @copilotkit/shared@1.0.9

## 1.0.8

### Patch Changes

- Updated dependencies
  - @copilotkit/react-core@1.0.8
  - @copilotkit/react-textarea@1.0.8
  - @copilotkit/react-ui@1.0.8
  - @copilotkit/runtime@1.0.8
  - @copilotkit/shared@1.0.8

## 1.0.7

### Patch Changes

- Updated dependencies
  - @copilotkit/react-core@1.0.7
  - @copilotkit/react-textarea@1.0.7
  - @copilotkit/react-ui@1.0.7
  - @copilotkit/runtime@1.0.7
  - @copilotkit/shared@1.0.7

## 1.0.6

### Patch Changes

- - Proactively prevent race conditions
  - Improve token counting performance
- Updated dependencies
  - @copilotkit/react-core@1.0.6
  - @copilotkit/react-textarea@1.0.6
  - @copilotkit/react-ui@1.0.6
  - @copilotkit/runtime@1.0.6
  - @copilotkit/shared@1.0.6

## 1.0.5

### Patch Changes

- Updated dependencies
  - @copilotkit/react-core@1.0.5
  - @copilotkit/react-textarea@1.0.5
  - @copilotkit/react-ui@1.0.5
  - @copilotkit/runtime@1.0.5
  - @copilotkit/shared@1.0.5

## 1.0.4

### Patch Changes

- Remove nanoid
- Updated dependencies
  - @copilotkit/react-core@1.0.4
  - @copilotkit/react-textarea@1.0.4
  - @copilotkit/react-ui@1.0.4
  - @copilotkit/runtime@1.0.4
  - @copilotkit/shared@1.0.4

## 1.0.3

### Patch Changes

- Updated dependencies
  - @copilotkit/react-core@1.0.3
  - @copilotkit/react-textarea@1.0.3
  - @copilotkit/react-ui@1.0.3
  - @copilotkit/runtime@1.0.3
  - @copilotkit/shared@1.0.3

## 1.0.2

### Patch Changes

- Updated dependencies
  - @copilotkit/react-core@1.0.2
  - @copilotkit/react-textarea@1.0.2
  - @copilotkit/react-ui@1.0.2
  - @copilotkit/runtime@1.0.2
  - @copilotkit/shared@1.0.2

## 1.0.1

### Patch Changes

- Updated dependencies
  - @copilotkit/react-core@1.0.1
  - @copilotkit/react-textarea@1.0.1
  - @copilotkit/react-ui@1.0.1
  - @copilotkit/runtime@1.0.1
  - @copilotkit/shared@1.0.1

## 1.0.0

### Major Changes

- b6a4b6eb: V1.0 Release Candidate

  - A robust new protocol between the frontend and the Copilot Runtime
  - Support for Copilot Cloud
  - Generative UI
  - Support for LangChain universal tool calling
  - OpenAI assistant API streaming

- V1.0 Release

  - A robust new protocol between the frontend and the Copilot Runtime
  - Support for Copilot Cloud
  - Generative UI
  - Support for LangChain universal tool calling
  - OpenAI assistant API streaming

### Patch Changes

- Updated dependencies [b6a4b6eb]
- Updated dependencies [b6a4b6eb]
- Updated dependencies [b6a4b6eb]
- Updated dependencies
  - @copilotkit/react-core@1.0.0
  - @copilotkit/react-textarea@1.0.0
  - @copilotkit/react-ui@1.0.0
  - @copilotkit/runtime@1.0.0
  - @copilotkit/shared@1.0.0

## 1.0.0-beta.2

### Patch Changes

- Updated dependencies
  - @copilotkit/react-textarea@1.0.0-beta.2
  - @copilotkit/react-core@1.0.0-beta.2
  - @copilotkit/react-ui@1.0.0-beta.2
  - @copilotkit/runtime@1.0.0-beta.2
  - @copilotkit/shared@1.0.0-beta.2

## 1.23.0

### Minor Changes

- f771353: Fix: Stale CopilotReadable
- 9df8d43: Remove unneeded tailwind components
- CSS improvements, useCopilotChat, invisible messages

### Patch Changes

- Updated dependencies [f771353]
- Updated dependencies [9df8d43]
- Updated dependencies
  - @copilotkit/react-core@0.37.0
  - @copilotkit/backend@0.37.0
  - @copilotkit/react-textarea@0.37.0
  - @copilotkit/react-ui@0.37.0
  - @copilotkit/shared@0.37.0

## 1.23.0-mme-fix-textarea-css.1

### Minor Changes

- Remove unneeded tailwind components

### Patch Changes

- Updated dependencies
  - @copilotkit/react-textarea@0.37.0-mme-fix-textarea-css.1
  - @copilotkit/backend@0.37.0-mme-fix-textarea-css.1
  - @copilotkit/react-core@0.37.0-mme-fix-textarea-css.1
  - @copilotkit/react-ui@0.37.0-mme-fix-textarea-css.1
  - @copilotkit/shared@0.37.0-mme-fix-textarea-css.1

## 1.23.0-mme-fix-feedback-readable.0

### Minor Changes

- Fix: Stale CopilotReadable

### Patch Changes

- Updated dependencies
  - @copilotkit/react-core@0.37.0-mme-fix-feedback-readable.0
  - @copilotkit/backend@0.37.0-mme-fix-feedback-readable.0
  - @copilotkit/react-textarea@0.37.0-mme-fix-feedback-readable.0
  - @copilotkit/react-ui@0.37.0-mme-fix-feedback-readable.0
  - @copilotkit/shared@0.37.0-mme-fix-feedback-readable.0

## 1.22.0

### Minor Changes

- 8baa862: Add push to talk prototype
- chat suggestions, standalone chat component, gemini adapter, push to talk

### Patch Changes

- Updated dependencies [8baa862]
- Updated dependencies
  - @copilotkit/react-core@0.36.0
  - @copilotkit/react-ui@0.36.0
  - @copilotkit/backend@0.36.0
  - @copilotkit/react-textarea@0.36.0
  - @copilotkit/shared@0.36.0

## 1.22.0-mme-push-to-talk.0

### Minor Changes

- Add push to talk prototype

### Patch Changes

- Updated dependencies
  - @copilotkit/react-core@0.36.0-mme-push-to-talk.0
  - @copilotkit/react-ui@0.36.0-mme-push-to-talk.0
  - @copilotkit/backend@0.36.0-mme-push-to-talk.0
  - @copilotkit/react-textarea@0.36.0-mme-push-to-talk.0
  - @copilotkit/shared@0.36.0-mme-push-to-talk.0

## 1.21.0

### Minor Changes

- 718520b: gpt-4-turbo-april-2024 function calling fixes
- 95bcbd8: streamline cloud configuration
- 95bcbd8: Rename
- 95bcbd8: Upgrade langchain
- 95bcbd8: Support input guardrails (cloud)
- 95bcbd8: Unify api key handling
- CopilotCloud V1, useCopilotReadable and more...
- 95bcbd8: Get api key from headers dict
- 95bcbd8: Update comments
- 95bcbd8: Include reason in guardrails response
- 718520b: gpt-4-turbo-april-2024
- 95bcbd8: Update comments
- 5f6f57a: fix backend function calling return values
- 95bcbd8: Retrieve public API key

### Patch Changes

- Updated dependencies [718520b]
- Updated dependencies [95bcbd8]
- Updated dependencies [95bcbd8]
- Updated dependencies [95bcbd8]
- Updated dependencies [95bcbd8]
- Updated dependencies [95bcbd8]
- Updated dependencies
- Updated dependencies [95bcbd8]
- Updated dependencies [95bcbd8]
- Updated dependencies [95bcbd8]
- Updated dependencies [718520b]
- Updated dependencies [95bcbd8]
- Updated dependencies [5f6f57a]
- Updated dependencies [95bcbd8]
  - @copilotkit/react-textarea@0.35.0
  - @copilotkit/react-core@0.25.0
  - @copilotkit/react-ui@0.22.0
  - @copilotkit/backend@0.9.0
  - @copilotkit/shared@0.9.0

## 1.21.0-mme-cloud.7

### Minor Changes

- Get api key from headers dict

### Patch Changes

- Updated dependencies
  - @copilotkit/react-textarea@0.35.0-mme-cloud.7
  - @copilotkit/react-core@0.25.0-mme-cloud.7
  - @copilotkit/react-ui@0.22.0-mme-cloud.7
  - @copilotkit/backend@0.9.0-mme-cloud.7
  - @copilotkit/shared@0.9.0-mme-cloud.7

## 1.21.0-mme-cloud.6

### Minor Changes

- Upgrade langchain

### Patch Changes

- Updated dependencies
  - @copilotkit/react-textarea@0.35.0-mme-cloud.6
  - @copilotkit/react-core@0.25.0-mme-cloud.6
  - @copilotkit/react-ui@0.22.0-mme-cloud.6
  - @copilotkit/backend@0.9.0-mme-cloud.6
  - @copilotkit/shared@0.9.0-mme-cloud.6

## 1.21.0-mme-cloud.5

### Minor Changes

- Update comments

### Patch Changes

- Updated dependencies
  - @copilotkit/react-textarea@0.35.0-mme-cloud.5
  - @copilotkit/react-core@0.25.0-mme-cloud.5
  - @copilotkit/react-ui@0.22.0-mme-cloud.5
  - @copilotkit/backend@0.9.0-mme-cloud.5
  - @copilotkit/shared@0.9.0-mme-cloud.5

## 1.21.0-mme-cloud.4

### Minor Changes

- Update comments

### Patch Changes

- Updated dependencies
  - @copilotkit/react-textarea@0.35.0-mme-cloud.4
  - @copilotkit/react-core@0.25.0-mme-cloud.4
  - @copilotkit/react-ui@0.22.0-mme-cloud.4
  - @copilotkit/backend@0.9.0-mme-cloud.4
  - @copilotkit/shared@0.9.0-mme-cloud.4

## 1.21.0-mme-cloud.3

### Minor Changes

- 85c029b: streamline cloud configuration
- Rename
- a5ade3b: Support input guardrails (cloud)
- 12ff590: Unify api key handling
- f0c4745: Include reason in guardrails response
- 17f4b1b: Retrieve public API key

### Patch Changes

- Updated dependencies [85c029b]
- Updated dependencies
- Updated dependencies [a5ade3b]
- Updated dependencies [12ff590]
- Updated dependencies [f0c4745]
- Updated dependencies [17f4b1b]
  - @copilotkit/react-textarea@0.35.0-mme-cloud.3
  - @copilotkit/react-core@0.25.0-mme-cloud.3
  - @copilotkit/react-ui@0.22.0-mme-cloud.3
  - @copilotkit/backend@0.9.0-mme-cloud.3
  - @copilotkit/shared@0.9.0-mme-cloud.3

## 1.21.0-function-calling-fixes.2

### Minor Changes

- fix backend function calling return values

### Patch Changes

- Updated dependencies
  - @copilotkit/react-textarea@0.35.0-function-calling-fixes.2
  - @copilotkit/react-core@0.25.0-function-calling-fixes.2
  - @copilotkit/react-ui@0.22.0-function-calling-fixes.2
  - @copilotkit/backend@0.9.0-function-calling-fixes.2
  - @copilotkit/shared@0.9.0-function-calling-fixes.2

## 1.21.0-function-calling-fixes.1

### Minor Changes

- gpt-4-turbo-april-2024 function calling fixes

### Patch Changes

- Updated dependencies
  - @copilotkit/react-textarea@0.35.0-function-calling-fixes.1
  - @copilotkit/react-core@0.25.0-function-calling-fixes.1
  - @copilotkit/react-ui@0.22.0-function-calling-fixes.1
  - @copilotkit/backend@0.9.0-function-calling-fixes.1
  - @copilotkit/shared@0.9.0-function-calling-fixes.1

## 1.21.0-alpha.0

### Minor Changes

- gpt-4-turbo-april-2024

### Patch Changes

- Updated dependencies
  - @copilotkit/backend@0.9.0-alpha.0
  - @copilotkit/shared@0.9.0-alpha.0
  - @copilotkit/react-core@0.25.0-alpha.0
  - @copilotkit/react-textarea@0.35.0-alpha.0
  - @copilotkit/react-ui@0.22.0-alpha.0

## 1.20.0

### Minor Changes

- 1f06d29: declare esm/cjs/types in export
- fix esm error
- 5a0b2cf: Inline codeblock style to avoid ESM error
- e12b921: ESM by default

### Patch Changes

- Updated dependencies [1f06d29]
- Updated dependencies
- Updated dependencies [5a0b2cf]
- Updated dependencies [e12b921]
  - @copilotkit/react-textarea@0.34.0
  - @copilotkit/react-core@0.24.0
  - @copilotkit/react-ui@0.21.0
  - @copilotkit/backend@0.8.0
  - @copilotkit/shared@0.8.0

## 1.20.0-mme-esm-error.2

### Minor Changes

- Inline codeblock style to avoid ESM error

### Patch Changes

- Updated dependencies
  - @copilotkit/react-textarea@0.34.0-mme-esm-error.2
  - @copilotkit/react-core@0.24.0-mme-esm-error.2
  - @copilotkit/react-ui@0.21.0-mme-esm-error.2
  - @copilotkit/backend@0.8.0-mme-esm-error.2
  - @copilotkit/shared@0.8.0-mme-esm-error.2

## 1.20.0-mme-esm-error.1

### Minor Changes

- declare esm/cjs/types in export

### Patch Changes

- Updated dependencies
  - @copilotkit/react-textarea@0.34.0-mme-esm-error.1
  - @copilotkit/react-core@0.24.0-mme-esm-error.1
  - @copilotkit/react-ui@0.21.0-mme-esm-error.1
  - @copilotkit/backend@0.8.0-mme-esm-error.1
  - @copilotkit/shared@0.8.0-mme-esm-error.1

## 1.20.0-mme-esm-error.0

### Minor Changes

- ESM by default

### Patch Changes

- Updated dependencies
  - @copilotkit/react-textarea@0.34.0-mme-esm-error.0
  - @copilotkit/react-core@0.24.0-mme-esm-error.0
  - @copilotkit/react-ui@0.21.0-mme-esm-error.0
  - @copilotkit/shared@0.8.0-mme-esm-error.0
  - @copilotkit/backend@0.8.0-mme-esm-error.0

## 1.19.0

### Minor Changes

- 899aa6e: Backend improvements for running on GCP
- Improve streamHttpServerResponse for express and firebase apps

### Patch Changes

- Updated dependencies [899aa6e]
- Updated dependencies
  - @copilotkit/backend@0.7.0
  - @copilotkit/react-core@0.23.0
  - @copilotkit/react-textarea@0.33.0
  - @copilotkit/react-ui@0.20.0
  - @copilotkit/shared@0.7.0

## 1.19.0-mme-firebase-fixes.0

### Minor Changes

- Backend improvements for running on GCP

### Patch Changes

- Updated dependencies
  - @copilotkit/backend@0.7.0-mme-firebase-fixes.0
  - @copilotkit/react-core@0.23.0-mme-firebase-fixes.0
  - @copilotkit/react-textarea@0.33.0-mme-firebase-fixes.0
  - @copilotkit/react-ui@0.20.0-mme-firebase-fixes.0
  - @copilotkit/shared@0.7.0-mme-firebase-fixes.0

## 1.18.0

### Minor Changes

- Improve Next.js support and action rendering

### Patch Changes

- Updated dependencies
  - @copilotkit/backend@0.6.0
  - @copilotkit/react-core@0.22.0
  - @copilotkit/react-textarea@0.32.0
  - @copilotkit/react-ui@0.19.0
  - @copilotkit/shared@0.6.0

## 1.17.0

### Minor Changes

- c4010e7: Pre Release
- be00d61: Alpha
- ec8481c: Alpha
- 3fbee5d: OpenAIAdapter-getter
- e09dc44: Test backward compatibility of AnnotatedFunction on the backend
- 3f5ad60: OpenAIAdapter: make openai instance gettable
- 0dd6180: QA
- 225812d: QA new action type
- New actions: custom chat components, and typed arguments

### Patch Changes

- Updated dependencies [c4010e7]
- Updated dependencies [be00d61]
- Updated dependencies [ec8481c]
- Updated dependencies [3fbee5d]
- Updated dependencies [e09dc44]
- Updated dependencies [3f5ad60]
- Updated dependencies [0dd6180]
- Updated dependencies [225812d]
- Updated dependencies
  - @copilotkit/backend@0.5.0
  - @copilotkit/react-core@0.21.0
  - @copilotkit/react-textarea@0.31.0
  - @copilotkit/react-ui@0.18.0
  - @copilotkit/shared@0.5.0

## 1.17.0-mme-deprecate-annotated-function.4

### Minor Changes

- Test backward compatibility of AnnotatedFunction on the backend

### Patch Changes

- Updated dependencies
  - @copilotkit/react-textarea@0.31.0-mme-deprecate-annotated-function.4
  - @copilotkit/react-core@0.21.0-mme-deprecate-annotated-function.4
  - @copilotkit/react-ui@0.18.0-mme-deprecate-annotated-function.4
  - @copilotkit/backend@0.5.0-mme-deprecate-annotated-function.4
  - @copilotkit/shared@0.5.0-mme-deprecate-annotated-function.4

## 1.17.0-mme-pre-release.3

### Minor Changes

- Pre Release
- 3fbee5d: OpenAIAdapter-getter
- 3f5ad60: OpenAIAdapter: make openai instance gettable

### Patch Changes

- Updated dependencies
- Updated dependencies [3fbee5d]
- Updated dependencies [3f5ad60]
  - @copilotkit/backend@0.5.0-mme-pre-release.3
  - @copilotkit/react-core@0.21.0-mme-pre-release.3
  - @copilotkit/react-textarea@0.31.0-mme-pre-release.3
  - @copilotkit/react-ui@0.18.0-mme-pre-release.3
  - @copilotkit/shared@0.5.0-mme-pre-release.3

## 1.17.0-mme-function-call-labels.2

### Minor Changes

- be00d61: Alpha
- QA

### Patch Changes

- Updated dependencies [be00d61]
- Updated dependencies
  - @copilotkit/react-core@0.21.0-mme-function-call-labels.2
  - @copilotkit/backend@0.5.0-mme-function-call-labels.2
  - @copilotkit/shared@0.5.0-mme-function-call-labels.2
  - @copilotkit/react-textarea@0.31.0-mme-function-call-labels.2
  - @copilotkit/react-ui@0.18.0-mme-function-call-labels.2

## 1.17.0-mme-experimental-actions.1

### Minor Changes

- Alpha

### Patch Changes

- Updated dependencies
  - @copilotkit/react-textarea@0.31.0-mme-experimental-actions.1
  - @copilotkit/react-core@0.21.0-mme-experimental-actions.1
  - @copilotkit/react-ui@0.18.0-mme-experimental-actions.1
  - @copilotkit/backend@0.5.0-mme-experimental-actions.1
  - @copilotkit/shared@0.5.0-mme-experimental-actions.1

## 1.17.0-mme-experimental-actions.0

### Minor Changes

- QA new action type

### Patch Changes

- Updated dependencies
  - @copilotkit/react-textarea@0.31.0-mme-experimental-actions.0
  - @copilotkit/react-core@0.21.0-mme-experimental-actions.0
  - @copilotkit/react-ui@0.18.0-mme-experimental-actions.0
  - @copilotkit/backend@0.5.0-mme-experimental-actions.0
  - @copilotkit/shared@0.5.0-mme-experimental-actions.0

## 1.16.1

### Patch Changes

- 5ec8ad4: fix- bring back removeBackendOnlyProps
- 5a154d0: fix: bring back removeBackendOnlyProps
- fix: bring back removeBackendOnlyProps
- Updated dependencies [5ec8ad4]
- Updated dependencies [5a154d0]
- Updated dependencies
  - @copilotkit/react-textarea@0.30.1
  - @copilotkit/react-core@0.20.1
  - @copilotkit/react-ui@0.17.1
  - @copilotkit/backend@0.4.1
  - @copilotkit/shared@0.4.1

## 1.16.1-atai-0223-fix-backendOnlyProps.1

### Patch Changes

- fix- bring back removeBackendOnlyProps
- Updated dependencies
  - @copilotkit/react-textarea@0.30.1-atai-0223-fix-backendOnlyProps.1
  - @copilotkit/react-core@0.20.1-atai-0223-fix-backendOnlyProps.1
  - @copilotkit/react-ui@0.17.1-atai-0223-fix-backendOnlyProps.1
  - @copilotkit/backend@0.4.1-atai-0223-fix-backendOnlyProps.1
  - @copilotkit/shared@0.4.1-atai-0223-fix-backendOnlyProps.1

## 1.16.1-atai-0223-fix-backendOnlyProps.0

### Patch Changes

- fix: bring back removeBackendOnlyProps
- Updated dependencies
  - @copilotkit/backend@0.4.1-atai-0223-fix-backendOnlyProps.0
  - @copilotkit/react-core@0.20.1-atai-0223-fix-backendOnlyProps.0
  - @copilotkit/react-textarea@0.30.1-atai-0223-fix-backendOnlyProps.0
  - @copilotkit/react-ui@0.17.1-atai-0223-fix-backendOnlyProps.0
  - @copilotkit/shared@0.4.1-atai-0223-fix-backendOnlyProps.0

## 1.16.0

### Minor Changes

- CopilotTask, function return values, LangChain support, LangServe support
- 401e474: Test the tools API
- 2f3296e: Test automation

### Patch Changes

- Updated dependencies
- Updated dependencies [b0e92a1]
- Updated dependencies [401e474]
- Updated dependencies [2f3296e]
  - @copilotkit/backend@0.4.0
  - @copilotkit/react-core@0.20.0
  - @copilotkit/react-textarea@0.30.0
  - @copilotkit/react-ui@0.17.0
  - @copilotkit/shared@0.4.0

## 1.16.0-mme-fix-tools-error.2

### Patch Changes

- Updated dependencies
  - @copilotkit/backend@0.4.0-mme-fix-tools-error.2

## 1.16.0-beta-automation.1

### Minor Changes

- Test automation

### Patch Changes

- Updated dependencies
  - @copilotkit/backend@0.4.0-beta-automation.1
  - @copilotkit/react-core@0.20.0-beta-automation.1
  - @copilotkit/react-textarea@0.30.0-beta-automation.1
  - @copilotkit/react-ui@0.17.0-beta-automation.1
  - @copilotkit/shared@0.4.0-beta-automation.1

## 1.16.0-tools.0

### Minor Changes

- Test the tools API

### Patch Changes

- Updated dependencies
  - @copilotkit/react-core@0.20.0-tools.0
  - @copilotkit/backend@0.4.0-tools.0
  - @copilotkit/shared@0.4.0-tools.0
  - @copilotkit/react-textarea@0.30.0-tools.0
  - @copilotkit/react-ui@0.17.0-tools.0

## 1.15.0

### Minor Changes

- node CopilotBackend support
- 58a8524: clean node example impl
- a34a226: node-native backend support

### Patch Changes

- Updated dependencies
- Updated dependencies [58a8524]
- Updated dependencies [a34a226]
  - @copilotkit/react-textarea@0.29.0
  - @copilotkit/react-core@0.19.0
  - @copilotkit/react-ui@0.16.0
  - @copilotkit/backend@0.3.0
  - @copilotkit/shared@0.3.0

## 1.15.0-alpha.1

### Minor Changes

- clean node example impl

### Patch Changes

- Updated dependencies
  - @copilotkit/react-textarea@0.29.0-alpha.1
  - @copilotkit/react-core@0.19.0-alpha.1
  - @copilotkit/react-ui@0.16.0-alpha.1
  - @copilotkit/backend@0.3.0-alpha.1
  - @copilotkit/shared@0.3.0-alpha.1

## 1.15.0-alpha.0

### Minor Changes

- node-native backend support

### Patch Changes

- Updated dependencies
  - @copilotkit/backend@0.3.0-alpha.0
  - @copilotkit/react-core@0.19.0-alpha.0
  - @copilotkit/react-textarea@0.29.0-alpha.0
  - @copilotkit/react-ui@0.16.0-alpha.0
  - @copilotkit/shared@0.3.0-alpha.0

## 1.14.0

### Minor Changes

- eba87c7: .4
- 29ee27e: New Copilot ui
- 61168c7: no treeshake
- fb32fe3: .2
- eba87c7: .3
- new chatbot ui, new component names, new build system, new docs
- 61168c7: no treeshake take 2
- 61168c7: remove treeshake in build
- fb32fe3: build naming refactor
- eba87c7: .5
- 61168c7: cache clean
- fb32fe3: .3

### Patch Changes

- Updated dependencies [eba87c7]
- Updated dependencies [29ee27e]
- Updated dependencies [61168c7]
- Updated dependencies [fb32fe3]
- Updated dependencies [eba87c7]
- Updated dependencies
- Updated dependencies [61168c7]
- Updated dependencies [61168c7]
- Updated dependencies [fb32fe3]
- Updated dependencies [eba87c7]
- Updated dependencies [61168c7]
- Updated dependencies [fb32fe3]
  - @copilotkit/react-textarea@0.28.0
  - @copilotkit/react-core@0.18.0
  - @copilotkit/react-ui@0.15.0
  - @copilotkit/backend@0.2.0
  - @copilotkit/shared@0.2.0

## 1.14.0-alpha.9

### Minor Changes

- cache clean

### Patch Changes

- Updated dependencies
  - @copilotkit/react-textarea@0.28.0-alpha.9
  - @copilotkit/react-core@0.18.0-alpha.9
  - @copilotkit/react-ui@0.15.0-alpha.9
  - @copilotkit/backend@0.2.0-alpha.8
  - @copilotkit/shared@0.2.0-alpha.8

## 1.14.0-alpha.8

### Minor Changes

- no treeshake

### Patch Changes

- Updated dependencies
  - @copilotkit/react-textarea@0.28.0-alpha.8
  - @copilotkit/react-core@0.18.0-alpha.8
  - @copilotkit/react-ui@0.15.0-alpha.8
  - @copilotkit/backend@0.2.0-alpha.7
  - @copilotkit/shared@0.2.0-alpha.7

## 1.14.0-alpha.7

### Minor Changes

- no treeshake take 2

### Patch Changes

- Updated dependencies
  - @copilotkit/react-textarea@0.28.0-alpha.7
  - @copilotkit/react-core@0.18.0-alpha.7
  - @copilotkit/react-ui@0.15.0-alpha.7
  - @copilotkit/backend@0.2.0-alpha.6
  - @copilotkit/shared@0.2.0-alpha.6

## 1.14.0-alpha.6

### Minor Changes

- remove treeshake in build

### Patch Changes

- Updated dependencies
  - @copilotkit/backend@0.2.0-alpha.5
  - @copilotkit/react-core@0.18.0-alpha.6
  - @copilotkit/react-textarea@0.28.0-alpha.6
  - @copilotkit/react-ui@0.15.0-alpha.6
  - @copilotkit/shared@0.2.0-alpha.5

## 1.14.0-alpha.5

### Minor Changes

- .5

### Patch Changes

- Updated dependencies
  - @copilotkit/react-textarea@0.28.0-alpha.5
  - @copilotkit/react-core@0.18.0-alpha.5
  - @copilotkit/react-ui@0.15.0-alpha.5
  - @copilotkit/backend@0.2.0-alpha.4
  - @copilotkit/shared@0.2.0-alpha.4

## 1.14.0-alpha.4

### Minor Changes

- .4

### Patch Changes

- Updated dependencies
  - @copilotkit/react-textarea@0.28.0-alpha.4
  - @copilotkit/react-core@0.18.0-alpha.4
  - @copilotkit/react-ui@0.15.0-alpha.4
  - @copilotkit/backend@0.2.0-alpha.3
  - @copilotkit/shared@0.2.0-alpha.3

## 1.14.0-alpha.3

### Minor Changes

- .3

### Patch Changes

- Updated dependencies
  - @copilotkit/react-textarea@0.28.0-alpha.3
  - @copilotkit/react-core@0.18.0-alpha.3
  - @copilotkit/react-ui@0.15.0-alpha.3
  - @copilotkit/backend@0.2.0-alpha.2
  - @copilotkit/shared@0.2.0-alpha.2

## 1.14.0-alpha.2

### Minor Changes

- .2
- .3

### Patch Changes

- Updated dependencies
- Updated dependencies
  - @copilotkit/react-textarea@0.28.0-alpha.2
  - @copilotkit/react-core@0.18.0-alpha.2
  - @copilotkit/react-ui@0.15.0-alpha.2
  - @copilotkit/backend@0.2.0-alpha.1
  - @copilotkit/shared@0.2.0-alpha.1

## 1.14.0-alpha.1

### Minor Changes

- build naming refactor

### Patch Changes

- Updated dependencies
  - @copilotkit/backend@0.2.0-alpha.0
  - @copilotkit/react-core@0.18.0-alpha.1
  - @copilotkit/react-textarea@0.28.0-alpha.1
  - @copilotkit/react-ui@0.15.0-alpha.1
  - @copilotkit/shared@0.2.0-alpha.0

## 1.14.0-alpha.0

### Minor Changes

- New Copilot ui

### Patch Changes

- Updated dependencies
  - @copilotkit/react-core@0.18.0-alpha.0
  - @copilotkit/react-ui@0.15.0-alpha.0
  - @copilotkit/react-textarea@0.27.2-alpha.0

## 1.13.1

### Patch Changes

- stop generating button working
- aa6bc5a: fix stop generate
- cf0bde6: change order of operations on stop cleanup
- Updated dependencies
- Updated dependencies [aa6bc5a]
- Updated dependencies [cf0bde6]
  - @copilotkit/react-textarea@0.27.1
  - @copilotkit/react-core@0.17.1
  - @copilotkit/react-ui@0.14.1
  - @copilotkit/shared@0.1.1
  - @copilotkit/backend@0.1.1

## 1.13.1-alpha.1

### Patch Changes

- change order of operations on stop cleanup
- Updated dependencies
  - @copilotkit/react-textarea@0.27.1-alpha.1
  - @copilotkit/react-core@0.17.1-alpha.1
  - @copilotkit/react-ui@0.14.1-alpha.1
  - @copilotkit/shared@0.1.1-alpha.1
  - @copilotkit/backend@0.1.1-alpha.1

## 1.13.1-alpha.0

### Patch Changes

- fix stop generate
- Updated dependencies
  - @copilotkit/backend@0.1.1-alpha.0
  - @copilotkit/react-core@0.17.1-alpha.0
  - @copilotkit/react-textarea@0.27.1-alpha.0
  - @copilotkit/react-ui@0.14.1-alpha.0
  - @copilotkit/shared@0.1.1-alpha.0

## 1.13.0

### Minor Changes

- factor useChat into internal core
- a7b417a: insertion default prompt update
- 88d6654: release useChat fixes
- 51de9d5: textarea editing: default prompt + few shot update
- fa84257: remove vercel ai
- 98a37c8: strictly propagate copilot api params through the fetch arguments - not through any constructors
- 250032d: useChat: do not separately propagate options.url to constructor

### Patch Changes

- Updated dependencies
- Updated dependencies [a7b417a]
- Updated dependencies [88d6654]
- Updated dependencies [51de9d5]
- Updated dependencies [fa84257]
- Updated dependencies [98a37c8]
- Updated dependencies [250032d]
  - @copilotkit/react-textarea@0.27.0
  - @copilotkit/react-core@0.17.0
  - @copilotkit/react-ui@0.14.0

## 1.13.0-alpha.5

### Minor Changes

- release useChat fixes

### Patch Changes

- Updated dependencies
  - @copilotkit/react-textarea@0.27.0-alpha.5
  - @copilotkit/react-core@0.17.0-alpha.5
  - @copilotkit/react-ui@0.14.0-alpha.5

## 1.13.0-alpha.4

### Minor Changes

- insertion default prompt update

### Patch Changes

- Updated dependencies
  - @copilotkit/react-textarea@0.27.0-alpha.4
  - @copilotkit/react-core@0.17.0-alpha.4
  - @copilotkit/react-ui@0.14.0-alpha.4

## 1.13.0-alpha.3

### Minor Changes

- textarea editing: default prompt + few shot update

### Patch Changes

- Updated dependencies
  - @copilotkit/react-textarea@0.27.0-alpha.3
  - @copilotkit/react-core@0.17.0-alpha.3
  - @copilotkit/react-ui@0.14.0-alpha.3

## 1.13.0-alpha.2

### Minor Changes

- useChat: do not separately propagate options.url to constructor

### Patch Changes

- Updated dependencies
  - @copilotkit/react-textarea@0.27.0-alpha.2
  - @copilotkit/react-core@0.17.0-alpha.2
  - @copilotkit/react-ui@0.14.0-alpha.2

## 1.13.0-alpha.1

### Minor Changes

- strictly propagate copilot api params through the fetch arguments - not through any constructors

### Patch Changes

- Updated dependencies
  - @copilotkit/react-textarea@0.27.0-alpha.1
  - @copilotkit/react-core@0.17.0-alpha.1
  - @copilotkit/react-ui@0.14.0-alpha.1

## 1.13.0-alpha.0

### Minor Changes

- remove vercel ai

### Patch Changes

- Updated dependencies
  - @copilotkit/react-textarea@0.27.0-alpha.0
  - @copilotkit/react-core@0.17.0-alpha.0
  - @copilotkit/react-ui@0.14.0-alpha.0

## 1.12.0

### Minor Changes

- fixed backend pointing

### Patch Changes

- Updated dependencies
  - @copilotkit/react-core@0.16.0
  - @copilotkit/react-textarea@0.26.1
  - @copilotkit/react-ui@0.13.1

## 1.11.0

### Minor Changes

- 8a5cecd: only forward functions if non-empty
- 87f1fa0: rebase
- 15d4afc: debugging
- c40a0d1: Filter out empty function descriptions
- prep for chat protocol v2
- bbd152e: backend sdks prep
- 8517bb1: trying again
- 478840a: carry function propagation fix to chat v2

### Patch Changes

- Updated dependencies [8a5cecd]
- Updated dependencies [87f1fa0]
- Updated dependencies [15d4afc]
- Updated dependencies [c40a0d1]
- Updated dependencies
- Updated dependencies [bbd152e]
- Updated dependencies [8517bb1]
- Updated dependencies [478840a]
  - @copilotkit/react-textarea@0.26.0
  - @copilotkit/react-core@0.15.0
  - @copilotkit/react-ui@0.13.0
  - @copilotkit/shared@0.1.0
  - @copilotkit/backend@0.1.0

## 1.11.0-alpha.6

### Minor Changes

- rebase

### Patch Changes

- Updated dependencies
  - @copilotkit/react-textarea@0.26.0-alpha.6
  - @copilotkit/react-core@0.15.0-alpha.6
  - @copilotkit/react-ui@0.13.0-alpha.6
  - @copilotkit/shared@0.1.0-alpha.6
  - @copilotkit/backend@0.1.0-alpha.6

## 1.11.0-alpha.5

### Minor Changes

- carry function propagation fix to chat v2

### Patch Changes

- Updated dependencies
  - @copilotkit/react-textarea@0.26.0-alpha.5
  - @copilotkit/react-core@0.15.0-alpha.5
  - @copilotkit/react-ui@0.13.0-alpha.5
  - @copilotkit/shared@0.1.0-alpha.5
  - @copilotkit/backend@0.1.0-alpha.5

## 1.11.0-alpha.4

### Minor Changes

- only forward functions if non-empty

### Patch Changes

- Updated dependencies
  - @copilotkit/react-textarea@0.26.0-alpha.4
  - @copilotkit/react-core@0.15.0-alpha.4
  - @copilotkit/react-ui@0.13.0-alpha.4
  - @copilotkit/shared@0.1.0-alpha.4
  - @copilotkit/backend@0.1.0-alpha.4

## 1.11.0-alpha.3

### Minor Changes

- debugging

### Patch Changes

- Updated dependencies
  - @copilotkit/react-textarea@0.26.0-alpha.3
  - @copilotkit/react-core@0.15.0-alpha.3
  - @copilotkit/react-ui@0.13.0-alpha.3
  - @copilotkit/shared@0.1.0-alpha.3
  - @copilotkit/backend@0.1.0-alpha.3

## 1.11.0-alpha.2

### Minor Changes

- trying again

### Patch Changes

- Updated dependencies
  - @copilotkit/react-textarea@0.26.0-alpha.2
  - @copilotkit/react-core@0.15.0-alpha.2
  - @copilotkit/react-ui@0.13.0-alpha.2
  - @copilotkit/shared@0.1.0-alpha.2
  - @copilotkit/backend@0.1.0-alpha.2

## 1.11.0-alpha.1

### Minor Changes

- Filter out empty function descriptions

### Patch Changes

- Updated dependencies
  - @copilotkit/react-textarea@0.26.0-alpha.1
  - @copilotkit/react-core@0.15.0-alpha.1
  - @copilotkit/react-ui@0.13.0-alpha.1
  - @copilotkit/shared@0.1.0-alpha.1
  - @copilotkit/backend@0.1.0-alpha.1

## 1.11.0-alpha.0

### Minor Changes

- backend sdks prep

### Patch Changes

- Updated dependencies
  - @copilotkit/react-textarea@0.26.0-alpha.0
  - @copilotkit/react-core@0.15.0-alpha.0
  - @copilotkit/react-ui@0.13.0-alpha.0
  - @copilotkit/shared@0.1.0-alpha.0
  - @copilotkit/backend@0.1.0-alpha.0

## 1.10.0

### Minor Changes

- shouldToggleHoveringEditorOnKeyPress

### Patch Changes

- Updated dependencies
  - @copilotkit/react-textarea@0.25.0
  - @copilotkit/react-core@0.14.0
  - @copilotkit/react-ui@0.12.0

## 1.9.0

### Minor Changes

- contextCategories no longer optional for reading context

### Patch Changes

- Updated dependencies
  - @copilotkit/react-textarea@0.24.0
  - @copilotkit/react-core@0.13.0
  - @copilotkit/react-ui@0.11.0

## 1.8.0

### Minor Changes

- fixed bug: useMakeCopilotDocumentReadable category reference

### Patch Changes

- Updated dependencies
  - @copilotkit/react-textarea@0.23.0
  - @copilotkit/react-core@0.12.0
  - @copilotkit/react-ui@0.10.1

## 1.7.1

### Patch Changes

- Updated dependencies
  - @copilotkit/react-textarea@0.22.0

## 1.7.0

### Minor Changes

- support for custom api headers + body, fixed es5 build error on import
- 9abfea6: js import
- 2b9591a: esm.js maybe
- 2b9591a: headers and body propagation
- 2b9591a: cjs exp
- 2b9591a: treeshake
- 2b9591a: commonJS
- 222f5e6: undo alpha changes
- 2b9591a: cjs maybe

### Patch Changes

- Updated dependencies
- Updated dependencies [9abfea6]
- Updated dependencies [2b9591a]
- Updated dependencies [2b9591a]
- Updated dependencies [2b9591a]
- Updated dependencies [2b9591a]
- Updated dependencies [2b9591a]
- Updated dependencies [222f5e6]
- Updated dependencies [2b9591a]
  - @copilotkit/react-textarea@0.21.0
  - @copilotkit/react-core@0.11.0
  - @copilotkit/react-ui@0.10.0

## 1.7.0-alpha.7

### Minor Changes

- js import

### Patch Changes

- Updated dependencies
  - @copilotkit/react-textarea@0.21.0-alpha.7
  - @copilotkit/react-core@0.11.0-alpha.7
  - @copilotkit/react-ui@0.10.0-alpha.7

## 1.7.0-alpha.6

### Minor Changes

- undo alpha changes

### Patch Changes

- Updated dependencies
  - @copilotkit/react-textarea@0.21.0-alpha.6
  - @copilotkit/react-core@0.11.0-alpha.6
  - @copilotkit/react-ui@0.10.0-alpha.6

## 1.7.0-alpha.5

### Minor Changes

- commonJS

### Patch Changes

- Updated dependencies
  - @copilotkit/react-textarea@0.21.0-alpha.5
  - @copilotkit/react-core@0.11.0-alpha.5
  - @copilotkit/react-ui@0.10.0-alpha.5

## 1.7.0-alpha.4

### Minor Changes

- esm.js maybe

### Patch Changes

- Updated dependencies
  - @copilotkit/react-textarea@0.21.0-alpha.4
  - @copilotkit/react-core@0.11.0-alpha.4
  - @copilotkit/react-ui@0.10.0-alpha.4

## 1.7.0-alpha.3

### Minor Changes

- cjs maybe

### Patch Changes

- Updated dependencies
  - @copilotkit/react-textarea@0.21.0-alpha.3
  - @copilotkit/react-core@0.11.0-alpha.3
  - @copilotkit/react-ui@0.10.0-alpha.3

## 1.7.0-alpha.2

### Minor Changes

- cjs exp

### Patch Changes

- Updated dependencies
  - @copilotkit/react-textarea@0.21.0-alpha.2
  - @copilotkit/react-core@0.11.0-alpha.2
  - @copilotkit/react-ui@0.10.0-alpha.2

## 1.7.0-alpha.1

### Minor Changes

- treeshake

### Patch Changes

- Updated dependencies
  - @copilotkit/react-textarea@0.21.0-alpha.1
  - @copilotkit/react-core@0.11.0-alpha.1
  - @copilotkit/react-ui@0.10.0-alpha.1

## 1.7.0-alpha.0

### Minor Changes

- headers and body propagation

### Patch Changes

- Updated dependencies
  - @copilotkit/react-textarea@0.21.0-alpha.0
  - @copilotkit/react-core@0.11.0-alpha.0
  - @copilotkit/react-ui@0.9.3-alpha.0

## 1.6.0

### Minor Changes

- document contents funneled to prompt context

### Patch Changes

- Updated dependencies
  - @copilotkit/react-textarea@0.20.0
  - @copilotkit/react-core@0.10.0
  - @copilotkit/react-ui@0.9.2

## 1.5.0

### Minor Changes

- 0467f62: minor ergonomic improvement to CopilotProvider instantiation

### Patch Changes

- Updated dependencies [0467f62]
  - @copilotkit/react-core@0.9.0
  - @copilotkit/react-textarea@0.19.1
  - @copilotkit/react-ui@0.9.1

## 1.4.0

### Minor Changes

- 1b330b5: out of beta: centralized api, textarea insertions/edits
- 9e201c5: textarea insertions deletions etc
- 7f8d531: package json
- 96f5630: react-ui missing declaration
- c13ffcb: minor bugfix
- e4fe6a5: copilot textarea documents - provide with code skeleton
- 8e9f9b1: api endpoint centralization
- 5829585: beta bump

### Patch Changes

- 12407db: rebase master
- 939454e: prettify
- Updated dependencies [915e89c]
- Updated dependencies [1b330b5]
- Updated dependencies [e4ce3ab]
- Updated dependencies [9e201c5]
- Updated dependencies [915e89c]
- Updated dependencies [7f8d531]
- Updated dependencies [96f5630]
- Updated dependencies [1992035]
- Updated dependencies [c13ffcb]
- Updated dependencies [12407db]
- Updated dependencies [e4fe6a5]
- Updated dependencies [8e9f9b1]
- Updated dependencies [eed7c64]
- Updated dependencies [939454e]
- Updated dependencies [5829585]
  - @copilotkit/react-ui@0.9.0
  - @copilotkit/react-textarea@0.19.0
  - @copilotkit/react-core@0.8.0

## 1.4.0-alpha.11

### Minor Changes

- copilot textarea documents - provide with code skeleton

### Patch Changes

- Updated dependencies
  - @copilotkit/react-textarea@0.19.0-alpha.9
  - @copilotkit/react-core@0.8.0-alpha.6
  - @copilotkit/react-ui@0.9.0-alpha.11

## 1.4.0-alpha.10

### Minor Changes

- minor bugfix

### Patch Changes

- Updated dependencies
  - @copilotkit/react-textarea@0.19.0-alpha.8
  - @copilotkit/react-core@0.8.0-alpha.5
  - @copilotkit/react-ui@0.9.0-alpha.10

## 1.4.0-alpha.9

### Minor Changes

- api endpoint centralization

### Patch Changes

- Updated dependencies
  - @copilotkit/react-textarea@0.19.0-alpha.7
  - @copilotkit/react-core@0.8.0-alpha.4
  - @copilotkit/react-ui@0.9.0-alpha.9

## 1.4.0-alpha.8

### Minor Changes

- package json

### Patch Changes

- Updated dependencies
  - @copilotkit/react-textarea@0.19.0-alpha.6
  - @copilotkit/react-ui@0.9.0-alpha.8
  - @copilotkit/react-core@0.8.0-alpha.3

## 1.4.0-alpha.7

### Minor Changes

- react-ui missing declaration

### Patch Changes

- Updated dependencies
  - @copilotkit/react-textarea@0.19.0-alpha.5
  - @copilotkit/react-ui@0.9.0-alpha.7
  - @copilotkit/react-core@0.8.0-alpha.3

## 1.4.0-alpha.6

### Minor Changes

- beta bump

### Patch Changes

- Updated dependencies
  - @copilotkit/react-textarea@0.19.0-alpha.4
  - @copilotkit/react-ui@0.9.0-alpha.6

## 1.4.0-alpha.5

### Patch Changes

- Updated dependencies
  - @copilotkit/react-ui@0.9.0-alpha.5

## 1.4.0-alpha.4

### Patch Changes

- Updated dependencies
  - @copilotkit/react-ui@0.9.0-alpha.4

## 1.4.0-alpha.3

### Patch Changes

- Updated dependencies
  - @copilotkit/react-textarea@0.19.0-alpha.3
  - @copilotkit/react-core@0.8.0-alpha.3
  - @copilotkit/react-ui@0.9.0-alpha.3

## 1.4.0-alpha.2

### Patch Changes

- rebase master
- Updated dependencies
  - @copilotkit/react-textarea@0.19.0-alpha.2
  - @copilotkit/react-core@0.8.0-alpha.2
  - @copilotkit/react-ui@0.9.0-alpha.2

## 1.4.0-alpha.1

### Patch Changes

- prettify
- Updated dependencies
  - @copilotkit/react-textarea@0.19.0-alpha.1
  - @copilotkit/react-core@0.8.0-alpha.1
  - @copilotkit/react-ui@0.9.0-alpha.1

## 1.4.0-alpha.0

### Minor Changes

- textarea insertions deletions etc

### Patch Changes

- Updated dependencies
  - @copilotkit/react-textarea@0.19.0-alpha.0
  - @copilotkit/react-core@0.8.0-alpha.0
  - @copilotkit/react-ui@0.9.0-alpha.0

## 1.3.15

### Patch Changes

- Updated dependencies [e9624bc]
  - @copilotkit/react-textarea@0.18.0

## 1.3.14

### Patch Changes

- 6624a13: Textarea: no default apiEndpoint, textareaPurpose, css bugfix
- Updated dependencies [6624a13]
  - @copilotkit/react-textarea@0.17.0

## 1.3.13

### Patch Changes

- e182a29: copilottextarea: remove nodes conditionally with try catch
- Updated dependencies [e182a29]
  - @copilotkit/react-textarea@0.16.0

## 1.3.12

### Patch Changes

- 8f4b3d1: do not include disableBranding in props forwarded to DOM
- Updated dependencies [8f4b3d1]
  - @copilotkit/react-textarea@0.15.1

## 1.3.11

### Patch Changes

- Updated dependencies [3580a3c]
  - @copilotkit/react-textarea@0.15.0

## 1.3.10

### Patch Changes

- Updated dependencies [20bed44]
  - @copilotkit/react-textarea@0.14.1

## 1.3.9

### Patch Changes

- Updated dependencies [cfdc367]
  - @copilotkit/react-textarea@0.14.0

## 1.3.8

### Patch Changes

- Updated dependencies [1f26798]
  - @copilotkit/react-textarea@0.13.0

## 1.3.7

### Patch Changes

- ec7484f: - CopilotTextarea supports passing in ref compatible with <textarea>'s HTMLTextAreaElement ref (for focus, blur, styling, etc.)
  - Minor bug fix: CopilotTextarea branding remains correclty positioned as textarea scrolls
- Updated dependencies [ec7484f]
  - @copilotkit/react-textarea@0.12.0

## 1.3.6

### Patch Changes

- 3517bd5: CopilotTextarea supports standard onChange interface
- Updated dependencies [3517bd5]
  - @copilotkit/react-textarea@0.11.0

## 1.3.5

### Patch Changes

- Updated dependencies [7ae5549]
  - @copilotkit/react-textarea@0.10.0

## 1.3.4

### Patch Changes

- 59f9fc4: code quality and optional branding
- Updated dependencies [59f9fc4]
  - @copilotkit/react-textarea@0.9.0

## 1.3.3

### Patch Changes

- ce193f7: Dependency fix
- Updated dependencies [ce193f7]
  - @copilotkit/react-textarea@0.8.0
  - @copilotkit/react-core@0.7.0
  - @copilotkit/react-ui@0.8.0
  - docs@1.3.3

## 1.3.2

### Patch Changes

- Made CopilotTextarea standalone for clarity
- Updated dependencies
  - @copilotkit/react-textarea@0.7.0
  - @copilotkit/react-ui@0.7.0
  - docs@1.3.2

## 1.3.1

### Patch Changes

- Updated dependencies
  - @copilotkit/react-textarea@0.6.0
  - @copilotkit/react-core@0.6.0
  - @copilotkit/react-ui@0.6.0
  - docs@1.3.1

## 1.3.0

### Minor Changes

- bring private packages back into the void
- added tsconfig and eslint-config-custom to copilotkit scope

### Patch Changes

- Updated dependencies
- Updated dependencies
  - @copilotkit/react-core@0.5.0
  - @copilotkit/react-ui@0.5.0
  - docs@1.3.0

## 1.2.0

### Minor Changes

- first beta release

### Patch Changes

- Updated dependencies
  - @copilotkit/react-core@0.4.0
  - @copilotkit/react-ui@0.4.0
  - docs@1.2.0

## 1.1.0

### Minor Changes

- working version
- 9d2f3cb: semi compiling

### Patch Changes

- Updated dependencies
- Updated dependencies [9d2f3cb]
  - docs@1.1.0
  - @copilotkit/react-core@0.3.0
  - @copilotkit/react-ui@0.3.0

## 1.0.2

### Patch Changes

- Updated dependencies
  - @copilotkit/react-ui@0.2.0

## 1.0.1

### Patch Changes

- Updated dependencies
  - ui@0.1.0<|MERGE_RESOLUTION|>--- conflicted
+++ resolved
@@ -1,30 +1,5 @@
 # web
 
-<<<<<<< HEAD
-## 1.1.1-athena-preview.1
-
-### Patch Changes
-
-- Remote actions preview
-- Updated dependencies
-  - @copilotkit/react-textarea@1.1.1-athena-preview.1
-  - @copilotkit/react-core@1.1.1-athena-preview.1
-  - @copilotkit/react-ui@1.1.1-athena-preview.1
-  - @copilotkit/runtime@1.1.1-athena-preview.1
-  - @copilotkit/shared@1.1.1-athena-preview.1
-
-## 1.1.1-feat-runtime-remote-actions.0
-
-### Patch Changes
-
-- Remote actions preview
-- Updated dependencies
-  - @copilotkit/react-core@1.1.1-feat-runtime-remote-actions.0
-  - @copilotkit/react-ui@1.1.1-feat-runtime-remote-actions.0
-  - @copilotkit/runtime@1.1.1-feat-runtime-remote-actions.0
-  - @copilotkit/shared@1.1.1-feat-runtime-remote-actions.0
-  - @copilotkit/react-textarea@1.1.1-feat-runtime-remote-actions.0
-=======
 ## 1.1.1
 
 ### Patch Changes
@@ -39,7 +14,6 @@
   - @copilotkit/react-ui@1.1.1
   - @copilotkit/runtime@1.1.1
   - @copilotkit/shared@1.1.1
->>>>>>> d1da476d
 
 ## 1.1.0
 
