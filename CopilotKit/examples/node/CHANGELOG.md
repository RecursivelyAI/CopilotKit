--- conflicted
+++ resolved
@@ -1,32 +1,14 @@
 # node
 
-<<<<<<< HEAD
-## 1.21.0-mme-cloud.4
-
-### Minor Changes
-
-- Include reason in guardrails response
-=======
 ## 1.21.0-function-calling-fixes.2
 
 ### Minor Changes
 
 - fix backend function calling return values
->>>>>>> 19f9eb61
-
-### Patch Changes
-
-- Updated dependencies
-<<<<<<< HEAD
-  - @copilotkit/backend@0.9.0-mme-cloud.4
-  - @copilotkit/shared@0.9.0-mme-cloud.4
-
-## 1.21.0-mme-cloud.3
-
-### Minor Changes
-
-- Retrieve public API key
-=======
+
+### Patch Changes
+
+- Updated dependencies
   - @copilotkit/backend@0.9.0-function-calling-fixes.2
   - @copilotkit/shared@0.9.0-function-calling-fixes.2
 
@@ -35,21 +17,10 @@
 ### Minor Changes
 
 - gpt-4-turbo-april-2024 function calling fixes
->>>>>>> 19f9eb61
-
-### Patch Changes
-
-- Updated dependencies
-<<<<<<< HEAD
-  - @copilotkit/backend@0.9.0-mme-cloud.3
-  - @copilotkit/shared@0.9.0-mme-cloud.3
-
-## 1.21.0-mme-cloud.2
-
-### Minor Changes
-
-- streamline cloud configuration
-=======
+
+### Patch Changes
+
+- Updated dependencies
   - @copilotkit/backend@0.9.0-function-calling-fixes.1
   - @copilotkit/shared@0.9.0-function-calling-fixes.1
 
@@ -58,42 +29,12 @@
 ### Minor Changes
 
 - gpt-4-turbo-april-2024
->>>>>>> 19f9eb61
-
-### Patch Changes
-
-- Updated dependencies
-<<<<<<< HEAD
-  - @copilotkit/backend@0.9.0-mme-cloud.2
-  - @copilotkit/shared@0.9.0-mme-cloud.2
-
-## 1.21.0-mme-cloud.1
-
-### Minor Changes
-
-- Unify api key handling
-
-### Patch Changes
-
-- Updated dependencies
-  - @copilotkit/backend@0.9.0-mme-cloud.1
-  - @copilotkit/shared@0.9.0-mme-cloud.1
-
-## 1.21.0-mme-cloud.0
-
-### Minor Changes
-
-- Support input guardrails (cloud)
-
-### Patch Changes
-
-- Updated dependencies
-  - @copilotkit/backend@0.9.0-mme-cloud.0
-  - @copilotkit/shared@0.9.0-mme-cloud.0
-=======
+
+### Patch Changes
+
+- Updated dependencies
   - @copilotkit/backend@0.9.0-alpha.0
   - @copilotkit/shared@0.9.0-alpha.0
->>>>>>> 19f9eb61
 
 ## 1.20.0
 
