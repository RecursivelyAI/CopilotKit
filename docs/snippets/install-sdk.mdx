--- conflicted
+++ resolved
@@ -1,26 +1,19 @@
-import InstallPythonSDKSnippet from "@/snippets/install-python-sdk.mdx"
+import InstallPythonSDKSnippet from "@/snippets/install-python-sdk.mdx";
 
 You can use CopilotKit with vanilla LangGraph, but its features will be limited to
-basic functionality. For the full range of capabilities and seamless integration, 
+basic functionality. For the full range of capabilities and seamless integration,
 you’ll need our LangGraph SDKs.
 
 <Tabs items={["Python", "TypeScript"]}>
   <Tab value="Python">
     <div className="py-6">
-      <InstallPythonSDKSnippet components={props.components}/>
+      <InstallPythonSDKSnippet components={props.components} />
     </div>
   </Tab>
   <Tab value="TypeScript">
-<<<<<<< HEAD
-    ```package-install
-    npm install @copilotkit/sdk-js@1.4.8-coagents-v0-3.1
-    ```
-=======
     <div className="py-6">
-      ```package-install
-      npm install @copilotkit/sdk-js
+      ```package-install npm install @copilotkit/sdk-js@1.4.8-coagents-v0-3.1
       ```
     </div>
->>>>>>> e48a34a6
   </Tab>
 </Tabs>