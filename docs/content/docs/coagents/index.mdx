--- conflicted
+++ resolved
@@ -39,6 +39,13 @@
   <YouTubeVideo videoId="nBephBv4zr0" defaultPlaybackRate={1.25} />
 </div>
 
+<Frame>
+  <img
+    src="/images/CoAgents.gif"
+    alt="CoAgents demonstration"
+    className="w-auto"
+  />
+</Frame>
 
 ## Get started building with CoAgents
 
@@ -103,11 +110,7 @@
 Generative UI allows you to create dynamic user interfaces with AI-generated components, inside a chat UI.
 
 ```tsx
-<<<<<<< HEAD
-useCoagentStateRender({
-=======
 useCoAgentStateRender({
->>>>>>> 8c9070c5
   // the name of the agent
   name: "car_rental_agent",
 
@@ -275,15 +278,6 @@
   </div>
 </div>
 
-<<<<<<< HEAD
-We will soon add native & seamless Agent Q&A support in `useCoagentStateRender`.
-
-In the meantime, you can achieve agent Q&A in the following way:
-
-1. Use `useCoagentStateRender` to render your "Question" LangGraph node (via the exposed state).
-2. In your LangGraph, go to an `END` node, or use a breakpoint, to wait for user input.
-3. In the `useCoagentStateRender` render function, call `setState` provided by `useCoAgent` to provide the "answer" in the graph state.
-=======
 We will soon add native & seamless Agent Q&A support in `useCoAgentStateRender`.
 
 In the meantime, you can achieve agent Q&A in the following way:
@@ -291,7 +285,6 @@
 1. Use `useCoAgentStateRender` to render your "Question" LangGraph node (via the exposed state).
 2. In your LangGraph, go to an `END` node, or use a breakpoint, to wait for user input.
 3. In the `useCoAgentStateRender` render function, call `setState` provided by `useCoAgent` to provide the "answer" in the graph state.
->>>>>>> 8c9070c5
 4. After the answer is provided via the agent state, navigate to your relevant 'answer' node. For convenience, [you can use the `then` argument on LangGraph's `add_conditional_edges`](https://langchain-ai.github.io/langgraph/reference/graphs/#stategraph)
 
 </CoAgentsFeatureRender>
